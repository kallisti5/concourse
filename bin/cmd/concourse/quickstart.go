package main

import (
	"crypto/rand"
	"crypto/rsa"
	"fmt"
	"os"

	"github.com/concourse/flag"
	"github.com/jessevdk/go-flags"
	"github.com/tedsuo/ifrit"
	"github.com/tedsuo/ifrit/grouper"
	"github.com/tedsuo/ifrit/sigmon"
	"golang.org/x/crypto/ssh"
)

type QuickstartCommand struct {
	*WebCommand    `group:"Web Configuration"`
	*WorkerCommand `group:"Worker Configuration" namespace:"worker"`
}

func (cmd QuickstartCommand) lessenRequirements(command *flags.Command) {
	cmd.WebCommand.lessenRequirements(command)
	cmd.WorkerCommand.lessenRequirements("worker-", command)

	// autogenerated
	command.FindOptionByLongName("session-signing-key").Required = false
	command.FindOptionByLongName("tsa-authorized-keys").Required = false
	command.FindOptionByLongName("tsa-host-key").Required = false
}

func (cmd *QuickstartCommand) Execute(args []string) error {
	runner, err := cmd.Runner(args)
	if err != nil {
		return err
	}

	return <-ifrit.Invoke(sigmon.New(runner)).Wait()
}

func checkNilKeys(key *flag.PrivateKey) bool {
	if key == nil {
		return true
	}
	if key.PrivateKey == nil {
		return true
	}
	return false
}

func (cmd *QuickstartCommand) Runner(args []string) (ifrit.Runner, error) {
	if checkNilKeys(cmd.WebCommand.RunCommand.Auth.AuthFlags.SigningKey) {
		signingKey, err := rsa.GenerateKey(rand.Reader, 2048)
		if err != nil {
			return nil, fmt.Errorf("failed to generate session signing key: %s", err)
		}

		cmd.WebCommand.RunCommand.Auth.AuthFlags.SigningKey = &flag.PrivateKey{PrivateKey: signingKey}
		cmd.WebCommand.TSACommand.SessionSigningKey = &flag.PrivateKey{PrivateKey: signingKey}
	}

	if checkNilKeys(cmd.WebCommand.TSACommand.HostKey) {
		tsaHostKey, err := rsa.GenerateKey(rand.Reader, 2048)
		if err != nil {
			return nil, fmt.Errorf("failed to generate tsa host key: %s", err)
		}

		tsaHostPublicKey, err := ssh.NewPublicKey(tsaHostKey.Public())
		if err != nil {
			return nil, fmt.Errorf("failed to create worker authorized key: %s", err)
		}

		cmd.WebCommand.TSACommand.HostKey = &flag.PrivateKey{PrivateKey: tsaHostKey}
		cmd.WorkerCommand.TSA.PublicKey.Keys =
			append(cmd.WorkerCommand.TSA.PublicKey.Keys, tsaHostPublicKey)
	}

	if checkNilKeys(cmd.WorkerCommand.TSA.WorkerPrivateKey) {
		workerKey, err := rsa.GenerateKey(rand.Reader, 2048)
		if err != nil {
			return nil, fmt.Errorf("failed to generate worker key: %s", err)
		}

		workerPublicKey, err := ssh.NewPublicKey(workerKey.Public())
		if err != nil {
			return nil, fmt.Errorf("failed to create worker authorized key: %s", err)
		}

		cmd.WorkerCommand.TSA.WorkerPrivateKey = &flag.PrivateKey{PrivateKey: workerKey}
		cmd.WebCommand.TSACommand.AuthorizedKeys.Keys =
			append(cmd.WebCommand.TSACommand.AuthorizedKeys.Keys, workerPublicKey)
	}

	webRunner, err := cmd.WebCommand.Runner(args)
	if err != nil {
		return nil, err
	}

	workerRunner, err := cmd.WorkerCommand.Runner(args)
	if err != nil {
		return nil, err
	}

	logger, _ := cmd.WebCommand.RunCommand.Logger.Logger("quickstart")
	return grouper.NewParallel(os.Interrupt, grouper.Members{
		{
<<<<<<< HEAD
			Name:   "web",
			Runner: NewLoggingRunner(logger.Session("web-runner"), webRunner)},
		{
			Name:   "worker",
=======
			Name: "web",
			Runner: NewLoggingRunner(logger.Session("web-runner"), webRunner)},
		{
			Name: "worker",
>>>>>>> 9a60628e
			Runner: NewLoggingRunner(logger.Session("worker-runner"), workerRunner)},
	}), nil
}<|MERGE_RESOLUTION|>--- conflicted
+++ resolved
@@ -7,7 +7,7 @@
 	"os"
 
 	"github.com/concourse/flag"
-	"github.com/jessevdk/go-flags"
+	flags "github.com/jessevdk/go-flags"
 	"github.com/tedsuo/ifrit"
 	"github.com/tedsuo/ifrit/grouper"
 	"github.com/tedsuo/ifrit/sigmon"
@@ -104,17 +104,10 @@
 	logger, _ := cmd.WebCommand.RunCommand.Logger.Logger("quickstart")
 	return grouper.NewParallel(os.Interrupt, grouper.Members{
 		{
-<<<<<<< HEAD
 			Name:   "web",
 			Runner: NewLoggingRunner(logger.Session("web-runner"), webRunner)},
 		{
 			Name:   "worker",
-=======
-			Name: "web",
-			Runner: NewLoggingRunner(logger.Session("web-runner"), webRunner)},
-		{
-			Name: "worker",
->>>>>>> 9a60628e
 			Runner: NewLoggingRunner(logger.Session("worker-runner"), workerRunner)},
 	}), nil
 }