package radar_test

import (
	"errors"
	"time"

	"code.cloudfoundry.org/clock/fakeclock"
	"code.cloudfoundry.org/lager"
	"code.cloudfoundry.org/lager/lagertest"
	"github.com/cloudfoundry/bosh-cli/director/template"
	"github.com/concourse/concourse/atc"
	"github.com/concourse/concourse/atc/creds"
	"github.com/concourse/concourse/atc/db"
	"github.com/concourse/concourse/atc/db/dbfakes"
	"github.com/concourse/concourse/atc/db/lock"
	"github.com/concourse/concourse/atc/db/lock/lockfakes"
	"github.com/concourse/concourse/atc/radar"
	"github.com/concourse/concourse/atc/worker"
	"github.com/concourse/concourse/atc/worker/workerfakes"

	. "github.com/concourse/concourse/atc/radar"
	rfakes "github.com/concourse/concourse/atc/resource/resourcefakes"
	. "github.com/onsi/ginkgo"
	. "github.com/onsi/gomega"
)

var _ = Describe("ResourceScanner", func() {
	var (
		epoch      time.Time
		scanLogger lager.Logger

<<<<<<< HEAD
		fakeConn *dbfakes.FakeConn
		fakeTx   *dbfakes.FakeTx

		fakeResourceFactory *rfakes.FakeResourceFactory
		fakeDBPipeline      *dbfakes.FakePipeline
		fakeClock           *fakeclock.FakeClock
		interval            time.Duration
		variables           creds.Variables
=======
		fakeContainer             *workerfakes.FakeContainer
		fakeWorker                *workerfakes.FakeWorker
		fakePool                  *workerfakes.FakePool
		fakeStrategy              *workerfakes.FakeContainerPlacementStrategy
		fakeResourceFactory       *rfakes.FakeResourceFactory
		fakeResourceConfigFactory *dbfakes.FakeResourceConfigFactory
		fakeDBPipeline            *dbfakes.FakePipeline
		fakeClock                 *fakeclock.FakeClock
		interval                  time.Duration
		variables                 creds.Variables
>>>>>>> 425244de

		fakeResourceType      *dbfakes.FakeResourceType
		versionedResourceType atc.VersionedResourceType

		scanner Scanner

		fakeDBResource          *dbfakes.FakeResource
		fakeResourceConfig      *dbfakes.FakeResourceConfig
		fakeResourceConfigScope *dbfakes.FakeResourceConfigScope

		fakeLock *lockfakes.FakeLock
		teamID   = 123
	)

	BeforeEach(func() {
		epoch = time.Unix(123, 456).UTC()
		scanLogger = lagertest.NewTestLogger("test")
		fakeLock = &lockfakes.FakeLock{}
		interval = 1 * time.Minute
		GlobalResourceCheckTimeout = 1 * time.Hour
		variables = template.StaticVariables{
			"source-params": "some-secret-sauce",
		}

		versionedResourceType = atc.VersionedResourceType{
			ResourceType: atc.ResourceType{
				Name:   "some-custom-resource",
				Type:   "registry-image",
				Source: atc.Source{"custom": "((source-params))"},
			},
			Version: atc.Version{"custom": "version"},
		}

<<<<<<< HEAD
		fakeTx = new(dbfakes.FakeTx)
		fakeTx.RollbackReturns(nil)
		fakeConn = new(dbfakes.FakeConn)
		fakeConn.BeginReturns(fakeTx, nil)

=======
		fakeContainer = new(workerfakes.FakeContainer)
		fakeStrategy = new(workerfakes.FakeContainerPlacementStrategy)
		fakePool = new(workerfakes.FakePool)
		fakeWorker = new(workerfakes.FakeWorker)
>>>>>>> 425244de
		fakeResourceFactory = new(rfakes.FakeResourceFactory)
		fakeResourceType = new(dbfakes.FakeResourceType)
		fakeDBResource = new(dbfakes.FakeResource)
		fakeDBPipeline = new(dbfakes.FakePipeline)
		fakeResourceConfig = new(dbfakes.FakeResourceConfig)
		fakeResourceConfig.IDReturns(123)
		fakeResourceConfigScope = new(dbfakes.FakeResourceConfigScope)
		fakeResourceConfigScope.IDReturns(456)
		fakeResourceConfigScope.ResourceConfigReturns(fakeResourceConfig)

		fakeDBPipeline.IDReturns(42)
		fakeDBPipeline.NameReturns("some-pipeline")
		fakeDBPipeline.TeamIDReturns(teamID)
		fakeClock = fakeclock.NewFakeClock(epoch)

		fakeDBPipeline.ReloadReturns(true, nil)
		fakeDBPipeline.ResourceTypesReturns([]db.ResourceType{fakeResourceType}, nil)

		fakeResourceType.IDReturns(1)
		fakeResourceType.NameReturns("some-custom-resource")
		fakeResourceType.TypeReturns("registry-image")
		fakeResourceType.SourceReturns(atc.Source{"custom": "((source-params))"})
		fakeResourceType.VersionReturns(atc.Version{"custom": "version"}, nil)

		fakeDBResource.IDReturns(39)
		fakeDBResource.NameReturns("some-resource")
		fakeDBResource.PipelineNameReturns("some-pipeline")
		fakeDBResource.TypeReturns("git")
		fakeDBResource.SourceReturns(atc.Source{"uri": "((source-params))"})
		fakeDBResource.TagsReturns(atc.Tags{"some-tag"})
		fakeDBResource.SetResourceConfigReturns(fakeResourceConfigScope, nil)

		fakeDBPipeline.ResourceReturns(fakeDBResource, true, nil)

		scanner = NewResourceScanner(
			fakeConn,
			fakeClock,
			fakePool,
			fakeResourceFactory,
			interval,
			fakeDBPipeline,
			"https://www.example.com",
			variables,
			fakeStrategy,
		)
	})

	Describe("Run", func() {
		var (
			fakeResource   *rfakes.FakeResource
			actualInterval time.Duration
			runErr         error
		)

		BeforeEach(func() {
			fakeWorker.NameReturns("some-worker")
			fakePool.FindOrChooseWorkerForContainerReturns(fakeWorker, nil)

			fakeContainer.HandleReturns("some-handle")
			fakeWorker.FindOrCreateContainerReturns(fakeContainer, nil)

			fakeResource = new(rfakes.FakeResource)
			fakeResourceFactory.NewResourceForContainerReturns(fakeResource)
		})

		JustBeforeEach(func() {
			actualInterval, runErr = scanner.Run(scanLogger, "some-resource")
		})

		Context("when the lock cannot be acquired", func() {
			BeforeEach(func() {
				results := make(chan bool, 4)
				results <- false
				results <- false
				results <- true
				results <- true
				close(results)

				fakeResourceConfigScope.AcquireResourceCheckingLockStub = func(logger lager.Logger, interval time.Duration) (lock.Lock, bool, error) {
					if <-results {
						return fakeLock, true, nil
					} else {
						// allow the sleep to continue
						go fakeClock.WaitForWatcherAndIncrement(time.Second)
						return nil, false, nil
					}
				}
			})

			It("retries every second until it is", func() {
				Expect(fakeResourceConfigScope.AcquireResourceCheckingLockCallCount()).To(Equal(3))

				_, leaseInterval := fakeResourceConfigScope.AcquireResourceCheckingLockArgsForCall(0)
				Expect(leaseInterval).To(Equal(interval))

				_, leaseInterval = fakeResourceConfigScope.AcquireResourceCheckingLockArgsForCall(1)
				Expect(leaseInterval).To(Equal(interval))

				_, leaseInterval = fakeResourceConfigScope.AcquireResourceCheckingLockArgsForCall(2)
				Expect(leaseInterval).To(Equal(interval))

				Expect(fakeLock.ReleaseCallCount()).To(Equal(1))
			})
		})

		Context("when the lock can be acquired", func() {
			BeforeEach(func() {
				fakeResourceConfigScope.AcquireResourceCheckingLockReturns(fakeLock, true, nil)
			})

			Context("when the last checked is not able to be updated", func() {
				BeforeEach(func() {
					fakeResourceConfigScope.UpdateLastCheckedReturns(false, nil)
				})

				It("does not check", func() {
					Expect(fakeResource.CheckCallCount()).To(Equal(0))
				})

				It("returns the configured interval", func() {
					Expect(runErr).To(Equal(ErrFailedToAcquireLock))
					Expect(actualInterval).To(Equal(interval))
				})
			})

			Context("when the last checked fails to update", func() {
				BeforeEach(func() {
					fakeResourceConfigScope.UpdateLastCheckedReturns(false, errors.New("woops"))
				})

				It("does not check", func() {
					Expect(fakeResource.CheckCallCount()).To(Equal(0))
				})

				It("returns the configured interval", func() {
					Expect(runErr).To(Equal(errors.New("woops")))
					Expect(actualInterval).To(Equal(interval))
				})
			})

			Context("when the last checked is updated", func() {
				BeforeEach(func() {
					fakeResourceConfigScope.UpdateLastCheckedReturns(true, nil)
				})

				It("checks immediately", func() {
					Expect(fakeResource.CheckCallCount()).To(Equal(1))
				})

				It("constructs the resource of the correct type", func() {
					Expect(fakeDBResource.SetResourceConfigCallCount()).To(Equal(1))
					_, resourceSource, resourceTypes := fakeDBResource.SetResourceConfigArgsForCall(0)
					Expect(resourceSource).To(Equal(atc.Source{"uri": "some-secret-sauce"}))
					Expect(resourceTypes).To(Equal(creds.NewVersionedResourceTypes(variables, atc.VersionedResourceTypes{
						versionedResourceType,
					})))

					Expect(fakeDBResource.SetCheckSetupErrorCallCount()).To(Equal(1))
					err := fakeDBResource.SetCheckSetupErrorArgsForCall(0)
					Expect(err).To(BeNil())

					_, owner, containerSpec, workerSpec, _ := fakePool.FindOrChooseWorkerForContainerArgsForCall(0)
					Expect(owner).To(Equal(db.NewResourceConfigCheckSessionContainerOwner(fakeResourceConfig, radar.ContainerExpiries)))
					Expect(containerSpec.ImageSpec).To(Equal(worker.ImageSpec{
						ResourceType: "git",
					}))
					Expect(containerSpec.Tags).To(Equal([]string{"some-tag"}))
					Expect(containerSpec.TeamID).To(Equal(123))
					Expect(containerSpec.Env).To(Equal([]string{
						"ATC_EXTERNAL_URL=https://www.example.com",
						"RESOURCE_PIPELINE_NAME=some-pipeline",
						"RESOURCE_NAME=some-resource",
					}))
					Expect(workerSpec).To(Equal(worker.WorkerSpec{
						ResourceType:  "git",
						Tags:          atc.Tags{"some-tag"},
						ResourceTypes: creds.NewVersionedResourceTypes(variables, atc.VersionedResourceTypes{versionedResourceType}),
						TeamID:        123,
					}))

					Expect(fakeWorker.FindOrCreateContainerCallCount()).To(Equal(1))
					_, _, _, owner, metadata, containerSpec, resourceTypes := fakeWorker.FindOrCreateContainerArgsForCall(0)
					Expect(owner).To(Equal(db.NewResourceConfigCheckSessionContainerOwner(fakeResourceConfig, radar.ContainerExpiries)))
					Expect(metadata).To(Equal(db.ContainerMetadata{
						Type: db.ContainerTypeCheck,
					}))
					Expect(containerSpec.ImageSpec).To(Equal(worker.ImageSpec{
						ResourceType: "git",
					}))
					Expect(containerSpec.Tags).To(Equal([]string{"some-tag"}))
					Expect(containerSpec.TeamID).To(Equal(123))
					Expect(containerSpec.Env).To(Equal([]string{
						"ATC_EXTERNAL_URL=https://www.example.com",
						"RESOURCE_PIPELINE_NAME=some-pipeline",
						"RESOURCE_NAME=some-resource",
					}))
					Expect(resourceTypes).To(Equal(creds.NewVersionedResourceTypes(variables, atc.VersionedResourceTypes{
						versionedResourceType,
					})))
				})

				Context("when the resource config has a specified check interval", func() {
					BeforeEach(func() {
						fakeDBResource.CheckEveryReturns("10ms")
						fakeDBPipeline.ResourceReturns(fakeDBResource, true, nil)
					})

					It("leases for the configured interval", func() {
						Expect(fakeResourceConfigScope.AcquireResourceCheckingLockCallCount()).To(Equal(1))
						Expect(fakeResourceConfigScope.UpdateLastCheckedCallCount()).To(Equal(1))

						_, leaseInterval := fakeResourceConfigScope.AcquireResourceCheckingLockArgsForCall(0)
						Expect(leaseInterval).To(Equal(10 * time.Millisecond))

						leaseInterval, immediate := fakeResourceConfigScope.UpdateLastCheckedArgsForCall(0)
						Expect(leaseInterval).To(Equal(10 * time.Millisecond))
						Expect(immediate).To(BeFalse())

						Eventually(fakeLock.ReleaseCallCount).Should(Equal(1))
					})

					It("returns configured interval", func() {
						Expect(actualInterval).To(Equal(10 * time.Millisecond))
					})

					Context("when the interval cannot be parsed", func() {
						BeforeEach(func() {
							fakeDBResource.CheckEveryReturns("bad-value")
							fakeDBPipeline.ResourceReturns(fakeDBResource, true, nil)
						})

						It("sets the check error", func() {
							Expect(fakeDBResource.SetCheckSetupErrorCallCount()).To(Equal(1))

							resourceErr := fakeDBResource.SetCheckSetupErrorArgsForCall(0)
							Expect(resourceErr).To(MatchError("time: invalid duration bad-value"))
						})

						It("returns an error", func() {
							Expect(runErr).To(HaveOccurred())
						})
					})
				})

				It("grabs a periodic resource checking lock before checking, breaks lock after done", func() {
					Expect(fakeResourceConfigScope.AcquireResourceCheckingLockCallCount()).To(Equal(1))
					Expect(fakeResourceConfigScope.UpdateLastCheckedCallCount()).To(Equal(1))

					_, leaseInterval := fakeResourceConfigScope.AcquireResourceCheckingLockArgsForCall(0)
					Expect(leaseInterval).To(Equal(interval))

					leaseInterval, immediate := fakeResourceConfigScope.UpdateLastCheckedArgsForCall(0)
					Expect(leaseInterval).To(Equal(interval))
					Expect(immediate).To(BeFalse())

					Eventually(fakeLock.ReleaseCallCount).Should(Equal(1))
				})

				Context("when the resource uses a custom type", func() {
					BeforeEach(func() {
						fakeDBResource.TypeReturns("some-custom-resource")
					})

					Context("and the custom type has a version", func() {
						It("doesn't check for check error of custom type", func() {
							Expect(fakeResourceType.CheckErrorCallCount()).To(Equal(0))
						})
					})

					Context("and the custom type does not have a version", func() {
						BeforeEach(func() {
							results := make(chan bool, 4)
							results <- false
							results <- false
							results <- true
							results <- true
							close(results)

							fakeResourceType.VersionStub = func() (atc.Version, error) {
								if <-results {
									return atc.Version{"version": "1"}, nil
								} else {
									// allow the sleep to continue
									go fakeClock.WaitForWatcherAndIncrement(10 * time.Second)
									return nil, nil
								}
							}
						})

						Context("when the custom type has a check error", func() {
							BeforeEach(func() {
								fakeResourceType.CheckErrorReturns(errors.New("oops"))
							})

							It("sets the resource check error to the custom type's check error and does not run a check", func() {
								Expect(fakeDBResource.SetCheckSetupErrorCallCount()).To(Equal(1))
								err := fakeDBResource.SetCheckSetupErrorArgsForCall(0)
								Expect(err).To(Equal(errors.New("oops")))

								Expect(fakeResource.CheckCallCount()).To(Equal(0))
							})
						})

						Context("when the custom type has a nil check error", func() {
							It("retries every second until version is not nil", func() {
								Expect(fakeResourceType.VersionCallCount()).To(Equal(4))
							})
						})
					})
				})

				Context("when there are no current versions", func() {
					It("checks from nil", func() {
						_, _, _, versions := fakeResource.CheckArgsForCall(0)
						Expect(versions).To(Equal(map[atc.Space]atc.Version{}))
					})
				})

				Context("when there are current versions", func() {
					BeforeEach(func() {
						fakeResourceVersion1 := new(dbfakes.FakeResourceVersion)
						fakeResourceVersion1.IDReturns(1)
						fakeResourceVersion1.VersionReturns(db.Version{"version": "1"})
						fakeResourceVersion1.SpaceReturns(atc.Space("space1"))

						fakeResourceVersion2 := new(dbfakes.FakeResourceVersion)
						fakeResourceVersion2.IDReturns(2)
						fakeResourceVersion2.VersionReturns(db.Version{"version": "2"})
						fakeResourceVersion2.SpaceReturns(atc.Space("space2"))

						fakeResourceConfigScope.LatestVersionsReturns([]db.ResourceVersion{fakeResourceVersion1, fakeResourceVersion2}, nil)
					})

					It("checks from it", func() {
						_, checkHandler, _, version := fakeResource.CheckArgsForCall(0)

						var expectedCheckHandler CheckEventHandler
						Expect(checkHandler).To(BeAssignableToTypeOf(&expectedCheckHandler))
						Expect(version).To(Equal(map[atc.Space]atc.Version{
							atc.Space("space1"): atc.Version{"version": "1"},
							atc.Space("space2"): atc.Version{"version": "2"},
						}))
					})
				})

				Context("when checking fails internally", func() {
					disaster := errors.New("nope")

					BeforeEach(func() {
						fakeResource.CheckReturns(disaster)
					})

					It("exits with the failure", func() {
						Expect(runErr).To(HaveOccurred())
						Expect(runErr).To(Equal(disaster))

						Expect(fakeResourceConfigScope.SetCheckErrorCallCount()).To(Equal(1))
						err := fakeResourceConfigScope.SetCheckErrorArgsForCall(0)
						Expect(err).To(Equal(disaster))
					})
				})

				Context("when checking fails with ErrResourceScriptFailed", func() {
					scriptFail := atc.ErrResourceScriptFailed{}

					BeforeEach(func() {
						fakeResource.CheckReturns(scriptFail)
					})

					It("returns no error", func() {
						Expect(runErr).NotTo(HaveOccurred())
					})
				})

				Context("when the pipeline is paused", func() {
					BeforeEach(func() {
						fakeDBPipeline.CheckPausedReturns(true, nil)
					})

					It("does not check", func() {
						Expect(fakeResource.CheckCallCount()).To(BeZero())
					})

					It("returns the default interval", func() {
						Expect(actualInterval).To(Equal(interval))
					})

					It("does not return an error", func() {
						Expect(runErr).NotTo(HaveOccurred())
					})
				})

				Context("when checking if the pipeline is paused fails", func() {
					disaster := errors.New("disaster")

					BeforeEach(func() {
						fakeDBPipeline.CheckPausedReturns(false, disaster)
					})

					It("returns an error", func() {
						Expect(runErr).To(HaveOccurred())
						Expect(runErr).To(Equal(disaster))
					})
				})

				Context("when finding the resource fails", func() {
					disaster := errors.New("disaster")

					BeforeEach(func() {
						fakeDBPipeline.ResourceReturns(nil, false, disaster)
					})

					It("returns an error", func() {
						Expect(runErr).To(HaveOccurred())
						Expect(runErr).To(Equal(disaster))
					})
				})

				Context("when the resource is not in the database", func() {
					BeforeEach(func() {
						fakeDBPipeline.ResourceReturns(nil, false, nil)
					})

					It("returns an error", func() {
						Expect(runErr).To(HaveOccurred())
						Expect(runErr.Error()).To(ContainSubstring("resource 'some-resource' not found"))
					})
				})
			})
		})
	})

	Describe("Scan", func() {
		var (
			fakeResource *rfakes.FakeResource

			scanErr error
		)

		BeforeEach(func() {
			fakeWorker.NameReturns("some-worker")
			fakePool.FindOrChooseWorkerForContainerReturns(fakeWorker, nil)

			fakeContainer.HandleReturns("some-handle")
			fakeWorker.FindOrCreateContainerReturns(fakeContainer, nil)

			fakeResource = new(rfakes.FakeResource)
			fakeResourceFactory.NewResourceForContainerReturns(fakeResource)
		})

		JustBeforeEach(func() {
			scanErr = scanner.Scan(lagertest.NewTestLogger("test"), "some-resource")
		})

		Context("if the lock can be acquired and last checked updated", func() {
			BeforeEach(func() {
				fakeResourceConfigScope.AcquireResourceCheckingLockReturns(fakeLock, true, nil)
				fakeResourceConfigScope.UpdateLastCheckedReturns(true, nil)
			})

			Context("Parent resource has no version and check fails", func() {
				BeforeEach(func() {
					var fakeGitResourceType *dbfakes.FakeResourceType
					fakeGitResourceType = new(dbfakes.FakeResourceType)

					fakeDBPipeline.ResourceTypesReturns([]db.ResourceType{fakeGitResourceType}, nil)

					fakeGitResourceType.IDReturns(5)
					fakeGitResourceType.NameReturns("git")
					fakeGitResourceType.TypeReturns("registry-image")
					fakeGitResourceType.SourceReturns(atc.Source{"custom": "((source-params))"})
					fakeGitResourceType.CheckErrorReturns(errors.New("oops"))
					fakeGitResourceType.VersionReturns(nil, nil)
				})

				It("fails and returns error", func() {
					Expect(scanErr).To(HaveOccurred())
					Expect(scanErr).To(Equal(radar.ErrResourceTypeCheckError))
				})

				It("saves the error to check_error on resource row in db", func() {
					Expect(fakeDBResource.SetCheckSetupErrorCallCount()).To(Equal(1))

					err := fakeDBResource.SetCheckSetupErrorArgsForCall(0)
					Expect(err).To(HaveOccurred())
					Expect(err).To(Equal(errors.New("oops")))
				})
			})

			Context("Parent resource has a version and but check is failing", func() {
				BeforeEach(func() {
					var fakeGitResourceType *dbfakes.FakeResourceType
					fakeGitResourceType = new(dbfakes.FakeResourceType)

					fakeDBPipeline.ResourceTypesReturns([]db.ResourceType{fakeGitResourceType}, nil)

					fakeGitResourceType.IDReturns(5)
					fakeGitResourceType.NameReturns("git")
					fakeGitResourceType.TypeReturns("registry-image")
					fakeGitResourceType.SourceReturns(atc.Source{"custom": "((source-params))"})
					fakeGitResourceType.VersionReturns(atc.Version{"version": "1"}, nil)
					fakeGitResourceType.CheckErrorReturns(errors.New("oops"))
				})

				It("continues to scan", func() {
					Expect(scanErr).NotTo(HaveOccurred())
				})
			})

			It("succeeds", func() {
				Expect(scanErr).NotTo(HaveOccurred())
			})

			It("constructs the resource of the correct type", func() {
				Expect(fakeDBResource.SetResourceConfigCallCount()).To(Equal(1))
				_, resourceSource, resourceTypes := fakeDBResource.SetResourceConfigArgsForCall(0)
				Expect(resourceSource).To(Equal(atc.Source{"uri": "some-secret-sauce"}))
				Expect(resourceTypes).To(Equal(creds.NewVersionedResourceTypes(variables, atc.VersionedResourceTypes{
					versionedResourceType,
				})))

				Expect(fakeDBResource.SetCheckSetupErrorCallCount()).To(Equal(1))
				err := fakeDBResource.SetCheckSetupErrorArgsForCall(0)
				Expect(err).To(BeNil())

				_, owner, containerSpec, workerSpec, _ := fakePool.FindOrChooseWorkerForContainerArgsForCall(0)
				Expect(owner).To(Equal(db.NewResourceConfigCheckSessionContainerOwner(fakeResourceConfig, radar.ContainerExpiries)))
				Expect(containerSpec.ImageSpec).To(Equal(worker.ImageSpec{
					ResourceType: "git",
				}))
				Expect(containerSpec.Tags).To(Equal([]string{"some-tag"}))
				Expect(containerSpec.TeamID).To(Equal(123))
				Expect(containerSpec.Env).To(Equal([]string{
					"ATC_EXTERNAL_URL=https://www.example.com",
					"RESOURCE_PIPELINE_NAME=some-pipeline",
					"RESOURCE_NAME=some-resource",
				}))
				Expect(workerSpec).To(Equal(worker.WorkerSpec{
					ResourceType:  "git",
					Tags:          atc.Tags{"some-tag"},
					ResourceTypes: creds.NewVersionedResourceTypes(variables, atc.VersionedResourceTypes{versionedResourceType}),
					TeamID:        123,
				}))

				_, _, _, owner, metadata, containerSpec, resourceTypes := fakeWorker.FindOrCreateContainerArgsForCall(0)
				Expect(owner).To(Equal(db.NewResourceConfigCheckSessionContainerOwner(fakeResourceConfig, radar.ContainerExpiries)))
				Expect(metadata).To(Equal(db.ContainerMetadata{
					Type: db.ContainerTypeCheck,
				}))
				Expect(containerSpec.ImageSpec).To(Equal(worker.ImageSpec{
					ResourceType: "git",
				}))
				Expect(containerSpec.Tags).To(Equal([]string{"some-tag"}))
				Expect(containerSpec.TeamID).To(Equal(123))
				Expect(containerSpec.Env).To(Equal([]string{
					"ATC_EXTERNAL_URL=https://www.example.com",
					"RESOURCE_PIPELINE_NAME=some-pipeline",
					"RESOURCE_NAME=some-resource",
				}))
				Expect(resourceTypes).To(Equal(creds.NewVersionedResourceTypes(variables, atc.VersionedResourceTypes{
					versionedResourceType,
				})))
			})

			It("grabs an immediate resource checking lock before checking, breaks lock after done", func() {
				Expect(fakeResourceConfigScope.AcquireResourceCheckingLockCallCount()).To(Equal(1))
				Expect(fakeResourceConfigScope.UpdateLastCheckedCallCount()).To(Equal(1))

				_, leaseInterval := fakeResourceConfigScope.AcquireResourceCheckingLockArgsForCall(0)
				Expect(leaseInterval).To(Equal(interval))

				leaseInterval, immediate := fakeResourceConfigScope.UpdateLastCheckedArgsForCall(0)
				Expect(leaseInterval).To(Equal(interval))
				Expect(immediate).To(BeTrue())

				Expect(fakeLock.ReleaseCallCount()).To(Equal(1))
			})

			Context("when setting the resource config on the resource fails", func() {
				BeforeEach(func() {
					fakeDBResource.SetResourceConfigReturns(nil, errors.New("catastrophe"))
				})

				It("sets the check error and returns the error", func() {
					Expect(scanErr).To(HaveOccurred())
					Expect(fakeDBResource.SetCheckSetupErrorCallCount()).To(Equal(1))

					resourceErr := fakeDBResource.SetCheckSetupErrorArgsForCall(0)
					Expect(resourceErr).To(MatchError("catastrophe"))
				})
			})

			Context("when creating the container fails", func() {
				BeforeEach(func() {
					fakeWorker.FindOrCreateContainerReturns(nil, errors.New("catastrophe"))
				})

				It("sets the check error and returns the error", func() {
					Expect(scanErr).To(HaveOccurred())
					Expect(fakeResourceConfigScope.SetCheckErrorCallCount()).To(Equal(1))

					resourceErr := fakeResourceConfigScope.SetCheckErrorArgsForCall(0)
					Expect(resourceErr).To(MatchError("catastrophe"))
				})
			})

			Context("when find or choosing the worker fails", func() {
				BeforeEach(func() {
					fakePool.FindOrChooseWorkerForContainerReturns(nil, errors.New("catastrophe"))
				})

				It("sets the check error and returns the error", func() {
					Expect(scanErr).To(HaveOccurred())
					Expect(fakeResourceConfigScope.SetCheckErrorCallCount()).To(Equal(1))

					resourceErr := fakeResourceConfigScope.SetCheckErrorArgsForCall(0)
					Expect(resourceErr).To(MatchError("catastrophe"))
				})
			})

			Context("when the resource config has a specified check interval", func() {
				BeforeEach(func() {
					fakeDBResource.CheckEveryReturns("10ms")
					fakeDBPipeline.ResourceReturns(fakeDBResource, true, nil)
				})

				It("leases for the configured interval", func() {
					Expect(fakeResourceConfigScope.AcquireResourceCheckingLockCallCount()).To(Equal(1))
					Expect(fakeResourceConfigScope.UpdateLastCheckedCallCount()).To(Equal(1))

					_, leaseInterval := fakeResourceConfigScope.AcquireResourceCheckingLockArgsForCall(0)
					Expect(leaseInterval).To(Equal(10 * time.Millisecond))

					leaseInterval, immediate := fakeResourceConfigScope.UpdateLastCheckedArgsForCall(0)
					Expect(leaseInterval).To(Equal(10 * time.Millisecond))
					Expect(immediate).To(BeTrue())

					Eventually(fakeLock.ReleaseCallCount).Should(Equal(1))
				})

				Context("when the interval cannot be parsed", func() {
					BeforeEach(func() {
						fakeDBResource.CheckEveryReturns("bad-value")
						fakeDBPipeline.ResourceReturns(fakeDBResource, true, nil)
					})

					It("sets the check error and returns the error", func() {
						Expect(scanErr).To(HaveOccurred())
						Expect(fakeDBResource.SetCheckSetupErrorCallCount()).To(Equal(1))

						resourceErr := fakeDBResource.SetCheckSetupErrorArgsForCall(0)
						Expect(resourceErr).To(MatchError("time: invalid duration bad-value"))
					})
				})
			})

			Context("when the resource has a specified timeout", func() {
				BeforeEach(func() {
					fakeDBResource.CheckTimeoutReturns("10s")
					fakeDBPipeline.ResourceReturns(fakeDBResource, true, nil)
				})

				It("times out after the specified timeout", func() {
					now := time.Now()
					ctx, _, _, _ := fakeResource.CheckArgsForCall(0)
					deadline, _ := ctx.Deadline()
					Expect(deadline).Should(BeTemporally("~", now.Add(10*time.Second), time.Second))
				})

				Context("when the timeout cannot be parsed", func() {
					BeforeEach(func() {
						fakeDBResource.CheckTimeoutReturns("bad-value")
						fakeDBPipeline.ResourceReturns(fakeDBResource, true, nil)
					})

					It("fails to parse the timeout and returns the error", func() {
						Expect(scanErr).To(HaveOccurred())
						Expect(fakeDBResource.SetCheckSetupErrorCallCount()).To(Equal(1))

						resourceErr := fakeDBResource.SetCheckSetupErrorArgsForCall(0)
						Expect(resourceErr).To(MatchError("time: invalid duration bad-value"))
					})
				})
			})

			// XXX: UnX when pinning works
			XContext("when the resource has a pinned version", func() {
				BeforeEach(func() {
					fakeDBResource.CurrentPinnedVersionReturns(atc.Version{"version": "1"})
				})

				It("tries to find the version in the database", func() {
					Expect(fakeResourceConfigScope.FindVersionCallCount()).To(Equal(1))
					Expect(fakeResourceConfigScope.FindVersionArgsForCall(0)).To(Equal(atc.Version{"version": "1"}))
				})

				Context("when finding the version succeeds", func() {
					BeforeEach(func() {
						fakeResourceVersion := new(dbfakes.FakeResourceVersion)
						fakeResourceVersion.IDReturns(1)
						fakeResourceVersion.VersionReturns(db.Version{"version": "1"})
						fakeResourceConfigScope.FindVersionReturns(fakeResourceVersion, true, nil)
					})

					It("does not check", func() {
						Expect(fakeResource.CheckCallCount()).To(Equal(0))
					})
				})

				Context("when the version is not found", func() {
					BeforeEach(func() {
						fakeResourceConfigScope.FindVersionReturns(nil, false, nil)
					})

					It("checks from the pinned version", func() {
						_, _, _, version := fakeResource.CheckArgsForCall(0)
						Expect(version).To(Equal(atc.Version{"version": "1"}))
					})
				})

				Context("when finding the version fails", func() {
					BeforeEach(func() {
						fakeResourceConfigScope.FindVersionReturns(nil, false, errors.New("ah"))
					})

					It("sets the check error on the resource config", func() {
						Expect(fakeResourceConfigScope.SetCheckErrorCallCount()).To(Equal(1))

						err := fakeResourceConfigScope.SetCheckErrorArgsForCall(0)
						Expect(err).To(Equal(errors.New("ah")))
					})
				})
			})

			It("clears the resource's check error", func() {
				Expect(fakeResourceConfigScope.SetCheckErrorCallCount()).To(Equal(1))

				err := fakeResourceConfigScope.SetCheckErrorArgsForCall(0)
				Expect(err).To(BeNil())
			})

			Context("when there is no current version", func() {
				BeforeEach(func() {
					fakeResourceConfigScope.LatestVersionsReturns(nil, nil)
				})

				It("checks from nil", func() {
					_, _, _, version := fakeResource.CheckArgsForCall(0)
					Expect(version).To(BeEmpty())
				})
			})

			Context("when getting the current version fails", func() {
				disaster := errors.New("nope")

				BeforeEach(func() {
					fakeResourceConfigScope.LatestVersionsReturns(nil, disaster)
				})

				It("returns the error", func() {
					Expect(scanErr).To(Equal(disaster))
				})

				It("does not check", func() {
					Expect(fakeResource.CheckCallCount()).To(Equal(0))
				})
			})

			Context("when there is a current version", func() {
				BeforeEach(func() {
					fakeResourceVersion1 := new(dbfakes.FakeResourceVersion)
					fakeResourceVersion1.IDReturns(1)
					fakeResourceVersion1.VersionReturns(db.Version{"version": "1"})
					fakeResourceVersion1.SpaceReturns(atc.Space("space1"))

					fakeResourceVersion2 := new(dbfakes.FakeResourceVersion)
					fakeResourceVersion2.IDReturns(2)
					fakeResourceVersion2.VersionReturns(db.Version{"version": "2"})
					fakeResourceVersion2.SpaceReturns(atc.Space("space2"))

					fakeResourceConfigScope.LatestVersionsReturns([]db.ResourceVersion{fakeResourceVersion1, fakeResourceVersion2}, nil)
				})

				It("checks from it", func() {
					_, checkHandler, _, version := fakeResource.CheckArgsForCall(0)
					var expectedCheckHandler CheckEventHandler
					Expect(checkHandler).To(BeAssignableToTypeOf(&expectedCheckHandler))
					Expect(version).To(Equal(map[atc.Space]atc.Version{
						atc.Space("space1"): atc.Version{"version": "1"},
						atc.Space("space2"): atc.Version{"version": "2"},
					}))
				})
			})

			Context("when checking fails internally", func() {
				disaster := errors.New("nope")

				BeforeEach(func() {
					fakeResource.CheckReturns(disaster)
				})

				It("returns the error", func() {
					Expect(scanErr).To(Equal(disaster))
				})

				It("sets the resource's check error", func() {
					Expect(fakeResourceConfigScope.SetCheckErrorCallCount()).To(Equal(1))

					err := fakeResourceConfigScope.SetCheckErrorArgsForCall(0)
					Expect(err).To(Equal(disaster))
				})
			})

			Context("when checking fails with ErrResourceScriptFailed", func() {
				scriptFail := atc.ErrResourceScriptFailed{}

				BeforeEach(func() {
					fakeResource.CheckReturns(scriptFail)
				})

				It("returns no error", func() {
					Expect(scanErr).NotTo(HaveOccurred())
				})

				It("sets the resource's check error", func() {
					Expect(fakeResourceConfigScope.SetCheckErrorCallCount()).To(Equal(1))

					err := fakeResourceConfigScope.SetCheckErrorArgsForCall(0)
					Expect(err).To(Equal(scriptFail))
				})
			})
		})
	})

	Describe("ScanFromVersion", func() {
		var (
			fakeResource *rfakes.FakeResource
			fromVersion  map[atc.Space]atc.Version

			scanErr error
		)

		BeforeEach(func() {
			fakeWorker.NameReturns("some-worker")
			fakePool.FindOrChooseWorkerForContainerReturns(fakeWorker, nil)

			fakeContainer.HandleReturns("some-handle")
			fakeWorker.FindOrCreateContainerReturns(fakeContainer, nil)

			fakeResource = new(rfakes.FakeResource)
			fakeResourceFactory.NewResourceForContainerReturns(fakeResource)

			fromVersion = nil
		})

		JustBeforeEach(func() {
			scanErr = scanner.ScanFromVersion(lagertest.NewTestLogger("test"), "some-resource", fromVersion)
		})

		Context("if the lock can be acquired and last checked updated", func() {
			BeforeEach(func() {
				fakeResourceConfigScope.AcquireResourceCheckingLockReturns(fakeLock, true, nil)
				fakeResourceConfigScope.UpdateLastCheckedReturns(true, nil)
			})

			Context("when fromVersion is nil", func() {
				It("checks from nil", func() {
					_, _, _, version := fakeResource.CheckArgsForCall(0)
					Expect(version).To(BeEmpty())
				})
			})

			Context("when fromVersion is specified", func() {
				BeforeEach(func() {
					fromVersion = map[atc.Space]atc.Version{
						atc.Space("space"): atc.Version{
							"version": "1",
						},
					}
				})

				Context("when there are no latest versions", func() {
					It("checks from the fromVersion", func() {
						_, _, _, version := fakeResource.CheckArgsForCall(0)
						Expect(version).To(Equal(fromVersion))
					})
				})

				Context("when there are latest versions", func() {
					BeforeEach(func() {
						fakeResourceVersion1 := new(dbfakes.FakeResourceVersion)
						fakeResourceVersion1.IDReturns(1)
						fakeResourceVersion1.VersionReturns(db.Version{"version": "1"})
						fakeResourceVersion1.SpaceReturns(atc.Space("space1"))

						fakeResourceVersion2 := new(dbfakes.FakeResourceVersion)
						fakeResourceVersion2.IDReturns(2)
						fakeResourceVersion2.VersionReturns(db.Version{"version": "2"})
						fakeResourceVersion2.SpaceReturns(atc.Space("space2"))

						fakeResourceConfigScope.LatestVersionsReturns([]db.ResourceVersion{fakeResourceVersion1, fakeResourceVersion2}, nil)
					})

					Context("when fromVersion has the same space", func() {
						BeforeEach(func() {
							fromVersion = map[atc.Space]atc.Version{
								atc.Space("space1"): atc.Version{
									"version": "2",
								},
							}
						})

						It("checks from the correct version", func() {
							_, _, _, version := fakeResource.CheckArgsForCall(0)
							Expect(version).To(Equal(map[atc.Space]atc.Version{
								atc.Space("space1"): atc.Version{"version": "2"},
								atc.Space("space2"): atc.Version{"version": "2"},
							}))
						})
					})

					Context("when fromVersion doies not have the same space", func() {
						It("checks from the correct version", func() {
							_, _, _, version := fakeResource.CheckArgsForCall(0)
							Expect(version).To(Equal(map[atc.Space]atc.Version{
								atc.Space("space"):  atc.Version{"version": "1"},
								atc.Space("space1"): atc.Version{"version": "1"},
								atc.Space("space2"): atc.Version{"version": "2"},
							}))
						})
					})
				})
			})

			Context("when checking fails with ErrResourceScriptFailed", func() {
				scriptFail := atc.ErrResourceScriptFailed{}

				BeforeEach(func() {
					fakeResource.CheckReturns(scriptFail)
				})

				It("returns the error", func() {
					Expect(scanErr).To(Equal(scriptFail))
				})
			})

			Context("when the resource is not in the database", func() {
				BeforeEach(func() {
					fakeDBPipeline.ResourceReturns(nil, false, nil)
				})

				It("returns an error", func() {
					Expect(scanErr).To(HaveOccurred())
					Expect(scanErr.Error()).To(ContainSubstring("resource 'some-resource' not found"))
				})
			})
		})
	})
})<|MERGE_RESOLUTION|>--- conflicted
+++ resolved
@@ -29,27 +29,18 @@
 		epoch      time.Time
 		scanLogger lager.Logger
 
-<<<<<<< HEAD
 		fakeConn *dbfakes.FakeConn
 		fakeTx   *dbfakes.FakeTx
 
+		fakeContainer       *workerfakes.FakeContainer
+		fakeWorker          *workerfakes.FakeWorker
+		fakePool            *workerfakes.FakePool
+		fakeStrategy        *workerfakes.FakeContainerPlacementStrategy
 		fakeResourceFactory *rfakes.FakeResourceFactory
 		fakeDBPipeline      *dbfakes.FakePipeline
 		fakeClock           *fakeclock.FakeClock
 		interval            time.Duration
 		variables           creds.Variables
-=======
-		fakeContainer             *workerfakes.FakeContainer
-		fakeWorker                *workerfakes.FakeWorker
-		fakePool                  *workerfakes.FakePool
-		fakeStrategy              *workerfakes.FakeContainerPlacementStrategy
-		fakeResourceFactory       *rfakes.FakeResourceFactory
-		fakeResourceConfigFactory *dbfakes.FakeResourceConfigFactory
-		fakeDBPipeline            *dbfakes.FakePipeline
-		fakeClock                 *fakeclock.FakeClock
-		interval                  time.Duration
-		variables                 creds.Variables
->>>>>>> 425244de
 
 		fakeResourceType      *dbfakes.FakeResourceType
 		versionedResourceType atc.VersionedResourceType
@@ -83,18 +74,15 @@
 			Version: atc.Version{"custom": "version"},
 		}
 
-<<<<<<< HEAD
 		fakeTx = new(dbfakes.FakeTx)
 		fakeTx.RollbackReturns(nil)
 		fakeConn = new(dbfakes.FakeConn)
 		fakeConn.BeginReturns(fakeTx, nil)
 
-=======
 		fakeContainer = new(workerfakes.FakeContainer)
 		fakeStrategy = new(workerfakes.FakeContainerPlacementStrategy)
 		fakePool = new(workerfakes.FakePool)
 		fakeWorker = new(workerfakes.FakeWorker)
->>>>>>> 425244de
 		fakeResourceFactory = new(rfakes.FakeResourceFactory)
 		fakeResourceType = new(dbfakes.FakeResourceType)
 		fakeDBResource = new(dbfakes.FakeResource)
@@ -157,7 +145,7 @@
 			fakeWorker.FindOrCreateContainerReturns(fakeContainer, nil)
 
 			fakeResource = new(rfakes.FakeResource)
-			fakeResourceFactory.NewResourceForContainerReturns(fakeResource)
+			fakeResourceFactory.NewResourceForContainerReturns(fakeResource, nil)
 		})
 
 		JustBeforeEach(func() {
@@ -542,7 +530,7 @@
 			fakeWorker.FindOrCreateContainerReturns(fakeContainer, nil)
 
 			fakeResource = new(rfakes.FakeResource)
-			fakeResourceFactory.NewResourceForContainerReturns(fakeResource)
+			fakeResourceFactory.NewResourceForContainerReturns(fakeResource, nil)
 		})
 
 		JustBeforeEach(func() {
@@ -945,7 +933,7 @@
 			fakeWorker.FindOrCreateContainerReturns(fakeContainer, nil)
 
 			fakeResource = new(rfakes.FakeResource)
-			fakeResourceFactory.NewResourceForContainerReturns(fakeResource)
+			fakeResourceFactory.NewResourceForContainerReturns(fakeResource, nil)
 
 			fromVersion = nil
 		})
