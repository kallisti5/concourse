module Application.Application exposing
    ( Flags
    , Model
    , handleCallback
    , handleDelivery
    , init
    , locationMsg
    , subscriptions
    , update
    , view
    )

import Application.Models exposing (Session)
import Browser
import Concourse
import EffectTransformer exposing (ET)
import Http
import Message.Callback exposing (Callback(..))
import Message.Effects as Effects exposing (Effect(..))
import Message.Message as Message
import Message.Subscription
    exposing
        ( Delivery(..)
        , Interval(..)
        , Subscription(..)
        )
import Message.TopLevelMessage as Msgs exposing (TopLevelMessage(..))
import RemoteData
import Routes
import ScreenSize
import Set
import SideBar.SideBar as SideBar
import SubPage.SubPage as SubPage
import Time
import Url
import UserState exposing (UserState(..))


type alias Flags =
    { turbulenceImgSrc : String
    , notFoundImgSrc : String
    , csrfToken : Concourse.CSRFToken
    , authToken : String
    , clusterName : String
    , pipelineRunningKeyframes : String
    }


type alias Model =
    { subModel : SubPage.Model
    , route : Routes.Route
    , session : Session
    }


init : Flags -> Url.Url -> ( Model, List Effect )
init flags url =
    let
        route =
            Routes.parsePath url
                |> Maybe.withDefault (Routes.Dashboard (Routes.Normal Nothing))

        session =
            { userState = UserStateUnknown
            , hovered = Nothing
            , clusterName = flags.clusterName
            , turbulenceImgSrc = flags.turbulenceImgSrc
            , notFoundImgSrc = flags.notFoundImgSrc
            , csrfToken = flags.csrfToken
            , authToken = flags.authToken
            , pipelineRunningKeyframes = flags.pipelineRunningKeyframes
            , expandedTeams = Set.empty
            , pipelines = RemoteData.NotAsked
            , isSideBarOpen = False
            , screenSize = ScreenSize.Desktop
<<<<<<< HEAD
            , hovered = Nothing
            , clusterName = flags.clusterName
            , timeZone = Time.utc
=======
            }

        ( subModel, subEffects ) =
            SubPage.init session route

        model =
            { subModel = subModel
            , session = session
            , route = route
>>>>>>> 45c135a1
            }

        handleTokenEffect =
            -- We've refreshed on the page and we're not
            -- getting it from query params
            if flags.csrfToken == "" then
                [ LoadToken ]

            else
                [ SaveToken flags.csrfToken
                , Effects.ModifyUrl <| Routes.toString route
                ]
    in
    ( model
    , [ FetchUser, GetScreenSize, LoadSideBarState ]
        ++ handleTokenEffect
        ++ subEffects
    )


locationMsg : Url.Url -> TopLevelMessage
locationMsg url =
    case Routes.parsePath url of
        Just route ->
            DeliveryReceived <| RouteChanged route

        Nothing ->
            Msgs.Callback EmptyCallback


handleCallback : Callback -> Model -> ( Model, List Effect )
handleCallback callback model =
    case callback of
        BuildTriggered (Err err) ->
            redirectToLoginIfNecessary err ( model, [] )

        BuildAborted (Err err) ->
            redirectToLoginIfNecessary err ( model, [] )

        PausedToggled (Err err) ->
            redirectToLoginIfNecessary err ( model, [] )

        JobBuildsFetched (Err err) ->
            redirectToLoginIfNecessary err ( model, [] )

        InputToFetched (Err err) ->
            redirectToLoginIfNecessary err ( model, [] )

        OutputOfFetched (Err err) ->
            redirectToLoginIfNecessary err ( model, [] )

        PipelineToggled _ (Err err) ->
            subpageHandleCallback callback ( model, [] )
                |> redirectToLoginIfNecessary err

        VisibilityChanged _ _ (Err err) ->
            subpageHandleCallback callback ( model, [] )
                |> redirectToLoginIfNecessary err

        LoggedOut (Ok ()) ->
            let
                session =
                    model.session

                newSession =
                    { session | userState = UserStateLoggedOut }
            in
            subpageHandleCallback callback ( { model | session = newSession }, [] )

        APIDataFetched (Ok ( _, data )) ->
            let
                session =
                    model.session

                newSession =
                    { session
                        | userState =
                            data.user
                                |> Maybe.map UserStateLoggedIn
                                |> Maybe.withDefault UserStateLoggedOut
                    }
            in
            subpageHandleCallback callback ( { model | session = newSession }, [] )

        APIDataFetched (Err err) ->
            let
                session =
                    model.session

                newSession =
                    { session | userState = UserStateLoggedOut }
            in
            subpageHandleCallback callback ( { model | session = newSession }, [] )
                |> redirectToLoginIfNecessary err

        UserFetched (Ok user) ->
            let
                session =
                    model.session

                newSession =
                    { session | userState = UserStateLoggedIn user }
            in
            subpageHandleCallback callback ( { model | session = newSession }, [] )

        UserFetched (Err _) ->
            let
                session =
                    model.session

                newSession =
                    { session | userState = UserStateLoggedOut }
            in
            subpageHandleCallback callback ( { model | session = newSession }, [] )

        ScreenResized viewport ->
            let
                session =
                    model.session

                newSession =
                    { session
                        | screenSize =
                            ScreenSize.fromWindowSize viewport.viewport.width
                    }
            in
            subpageHandleCallback
                callback
                ( { model | session = newSession }, [] )

        GotCurrentTimeZone zone ->
            ( { model | timeZone = zone }, [] )

        -- otherwise, pass down
        _ ->
            sideBarHandleCallback callback ( model, [] )
                |> subpageHandleCallback callback


sideBarHandleCallback : Callback -> ET Model
sideBarHandleCallback callback ( model, effects ) =
    let
        ( session, newEffects ) =
            ( model.session, effects )
                |> (case model.subModel of
                        SubPage.ResourceModel { resourceIdentifier } ->
                            SideBar.handleCallback callback <|
                                RemoteData.Success resourceIdentifier

                        SubPage.PipelineModel { pipelineLocator } ->
                            SideBar.handleCallback callback <|
                                RemoteData.Success pipelineLocator

                        SubPage.JobModel { jobIdentifier } ->
                            SideBar.handleCallback callback <|
                                RemoteData.Success jobIdentifier

                        SubPage.BuildModel buildModel ->
                            SideBar.handleCallback callback
                                (buildModel.currentBuild
                                    |> RemoteData.map .build
                                    |> RemoteData.andThen
                                        (\b ->
                                            case b.job of
                                                Just j ->
                                                    RemoteData.Success j

                                                Nothing ->
                                                    RemoteData.NotAsked
                                        )
                                )

                        _ ->
                            SideBar.handleCallback callback <|
                                RemoteData.NotAsked
                   )
    in
    ( { model | session = session }, newEffects )


subpageHandleCallback : Callback -> ET Model
subpageHandleCallback callback ( model, effects ) =
    let
        ( subModel, newEffects ) =
            ( model.subModel, effects )
                |> SubPage.handleCallback callback model.session
                |> SubPage.handleNotFound model.session.notFoundImgSrc model.route
    in
    ( { model | subModel = subModel }, newEffects )


update : TopLevelMessage -> Model -> ( Model, List Effect )
update msg model =
    case msg of
        Update (Message.Click Message.HamburgerMenu) ->
            let
                session =
                    model.session

                newSession =
                    { session | isSideBarOpen = not session.isSideBarOpen }
            in
            ( { model | session = newSession }
            , [ SaveSideBarState <| not session.isSideBarOpen ]
            )

        Update (Message.Hover hovered) ->
            let
                session =
                    model.session

                newSession =
                    { session | hovered = hovered }

                ( subModel, subEffects ) =
                    ( model.subModel, [] )
                        |> SubPage.update model.session (Message.Hover hovered)
            in
            ( { model | subModel = subModel, session = newSession }, subEffects )

        Update (Message.Click (Message.SideBarTeam teamName)) ->
            let
                session =
                    model.session

                newSession =
                    { session
                        | expandedTeams =
                            if Set.member teamName session.expandedTeams then
                                Set.remove teamName session.expandedTeams

                            else
                                Set.insert teamName session.expandedTeams
                    }
            in
            ( { model | session = newSession }, [] )

        Update m ->
            let
                ( subModel, subEffects ) =
                    ( model.subModel, [] )
                        |> SubPage.update model.session m
                        |> SubPage.handleNotFound model.session.notFoundImgSrc model.route
            in
            ( { model | subModel = subModel }, subEffects )

        Callback callback ->
            handleCallback callback model

        DeliveryReceived delivery ->
            handleDelivery delivery model


handleDelivery : Delivery -> Model -> ( Model, List Effect )
handleDelivery delivery model =
    let
        ( newSubmodel, subPageEffects ) =
            ( model.subModel, [] )
                |> SubPage.handleDelivery model.session delivery
                |> SubPage.handleNotFound model.session.notFoundImgSrc model.route

        ( newModel, applicationEffects ) =
            handleDeliveryForApplication
                delivery
                { model | subModel = newSubmodel }

        ( newSession, sessionEffects ) =
            ( newModel.session, [] )
                |> SideBar.handleDelivery delivery
    in
    ( { newModel | session = newSession }, subPageEffects ++ applicationEffects ++ sessionEffects )


handleDeliveryForApplication : Delivery -> Model -> ( Model, List Effect )
handleDeliveryForApplication delivery model =
    case delivery of
        NonHrefLinkClicked route ->
            ( model, [ LoadExternal route ] )

        TokenReceived (Just tokenValue) ->
            let
                session =
                    model.session

                newSession =
                    { session | csrfToken = tokenValue }
            in
            ( { model | session = newSession }, [] )

        RouteChanged route ->
            urlUpdate route model

        WindowResized width _ ->
            let
                session =
                    model.session

                newSession =
                    { session | screenSize = ScreenSize.fromWindowSize width }
            in
            ( { model | session = newSession }, [] )

        UrlRequest request ->
            case request of
                Browser.Internal url ->
                    case Routes.parsePath url of
                        Just route ->
                            ( model, [ NavigateTo <| Routes.toString route ] )

                        Nothing ->
                            ( model, [ LoadExternal <| Url.toString url ] )

                Browser.External url ->
                    ( model, [ LoadExternal url ] )

        _ ->
            ( model, [] )


redirectToLoginIfNecessary : Http.Error -> ET Model
redirectToLoginIfNecessary err ( model, effects ) =
    case err of
        Http.BadStatus { status } ->
            if status.code == 401 then
                ( model, effects ++ [ RedirectToLogin ] )

            else
                ( model, effects )

        _ ->
            ( model, effects )


urlUpdate : Routes.Route -> Model -> ( Model, List Effect )
urlUpdate route model =
    let
        ( newSubmodel, subEffects ) =
            if route == model.route then
                ( model.subModel, [] )

            else if routeMatchesModel route model then
                SubPage.urlUpdate route ( model.subModel, [] )

            else
                SubPage.init model.session route
    in
    ( { model | subModel = newSubmodel, route = route }
    , subEffects ++ [ SetFavIcon Nothing ]
    )


view : Model -> Browser.Document TopLevelMessage
view model =
    SubPage.view model.session model.subModel


subscriptions : Model -> List Subscription
subscriptions model =
    [ OnNonHrefLinkClicked
    , OnTokenReceived
    , OnSideBarStateReceived
    , OnWindowResize
    ]
        ++ SubPage.subscriptions model.subModel


routeMatchesModel : Routes.Route -> Model -> Bool
routeMatchesModel route model =
    case ( route, model.subModel ) of
        ( Routes.Pipeline _, SubPage.PipelineModel _ ) ->
            True

        ( Routes.Resource _, SubPage.ResourceModel _ ) ->
            True

        ( Routes.Build _, SubPage.BuildModel _ ) ->
            True

        ( Routes.Job _, SubPage.JobModel _ ) ->
            True

        ( Routes.Dashboard _, SubPage.DashboardModel _ ) ->
            True

        _ ->
            False<|MERGE_RESOLUTION|>--- conflicted
+++ resolved
@@ -73,11 +73,7 @@
             , pipelines = RemoteData.NotAsked
             , isSideBarOpen = False
             , screenSize = ScreenSize.Desktop
-<<<<<<< HEAD
-            , hovered = Nothing
-            , clusterName = flags.clusterName
             , timeZone = Time.utc
-=======
             }
 
         ( subModel, subEffects ) =
@@ -87,7 +83,6 @@
             { subModel = subModel
             , session = session
             , route = route
->>>>>>> 45c135a1
             }
 
         handleTokenEffect =
@@ -219,7 +214,14 @@
                 ( { model | session = newSession }, [] )
 
         GotCurrentTimeZone zone ->
-            ( { model | timeZone = zone }, [] )
+            let
+                session =
+                    model.session
+
+                newSession =
+                    { session | timeZone = zone }
+            in
+            ( { model | session = newSession }, [] )
 
         -- otherwise, pass down
         _ ->
