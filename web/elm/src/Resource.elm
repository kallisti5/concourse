module Resource exposing
    ( Flags
    , changeToResource
    , getUpdateMessage
    , handleCallback
    , init
    , subscriptions
    , update
    , view
    , viewPinButton
    , viewVersionBody
    , viewVersionHeader
    )

import Callback exposing (Callback(..))
import Colors
import Concourse
import Concourse.BuildStatus
import Concourse.Pagination
    exposing
        ( Page
        , Paginated
        , Pagination
        , chevron
        , chevronContainer
        , equal
        )
import Css
import Date exposing (Date)
import Date.Format
import Dict
import DictView
import Duration exposing (Duration)
import Effects exposing (Effect(..), runEffect, setTitle)
<<<<<<< HEAD
import Erl
import Html as UnstyledHtml
=======
>>>>>>> 095f9e22
import Html.Attributes
import Html.Styled as Html exposing (Html)
import Html.Styled.Attributes
    exposing
        ( attribute
        , class
        , css
        , href
        , id
        , placeholder
        , style
        , title
        , value
        )
import Html.Styled.Events
    exposing
        ( onClick
        , onFocus
        , onInput
        , onMouseEnter
        , onMouseLeave
        , onMouseOut
        , onMouseOver
        )
import Http
import Keycodes
import List.Extra
import Maybe.Extra as ME
import NewTopBar.Styles as Styles
import Pinned exposing (ResourcePinState(..), VersionPinState(..))
import Resource.Models as Models exposing (Model)
import Resource.Msgs exposing (Msg(..))
import Resource.Styles
import Routes
import Spinner
import StrictEvents
import Subscription exposing (Subscription(..))
import Time exposing (Time)
import TopBar
import UpdateMsg exposing (UpdateMsg)
import UserState exposing (UserState(..))


type alias Flags =
    { teamName : String
    , pipelineName : String
    , resourceName : String
    , paging : Maybe Concourse.Pagination.Page
    , csrfToken : String
    }


init : Flags -> ( Model, List Effect )
init flags =
    let
        resourceId =
            { teamName = flags.teamName
            , pipelineName = flags.pipelineName
            , resourceName = flags.resourceName
            }

        ( model, effect ) =
            changeToResource flags
                { resourceIdentifier = resourceId
                , pageStatus = Err Models.Empty
                , teamName = flags.teamName
                , pipelineName = flags.pipelineName
                , name = flags.resourceName
                , checkStatus = Models.CheckingSuccessfully
                , checkError = ""
                , checkSetupError = ""
                , hovered = Models.None
                , lastChecked = Nothing
                , pinnedVersion = NotPinned
                , currentPage = Nothing
                , versions =
                    { content = []
                    , pagination =
                        { previousPage = Nothing
                        , nextPage = Nothing
                        }
                    }
                , now = Nothing
                , csrfToken = flags.csrfToken
                , showPinBarTooltip = False
                , pinIconHover = False
                , route =
                    Routes.Resource
                        flags.teamName
                        flags.pipelineName
                        flags.resourceName
                        Nothing
                , pipeline = Nothing
                , userState = UserStateUnknown
                , userMenuVisible = False
                , pinnedResources = []
                , showPinIconDropDown = False
                , pinCommentLoading = False
                , ctrlDown = False
                }
    in
    ( model
    , [ FetchResource model.resourceIdentifier
      , FetchUser
      , FetchVersionedResources resourceId flags.paging
      ]
    )


changeToResource : Flags -> Model -> ( Model, List Effect )
changeToResource flags model =
    ( { model
        | currentPage = flags.paging
        , versions =
            { content = []
            , pagination =
                { previousPage = Nothing
                , nextPage = Nothing
                }
            }
      }
    , [ FetchVersionedResources model.resourceIdentifier flags.paging ]
    )


updatePinnedVersion : Concourse.Resource -> Model -> Model
updatePinnedVersion resource model =
    case ( resource.pinnedVersion, resource.pinnedInConfig ) of
        ( Nothing, _ ) ->
            case model.pinnedVersion of
                PinningTo _ ->
                    model

                _ ->
                    { model | pinnedVersion = NotPinned }

        ( Just v, True ) ->
            { model | pinnedVersion = PinnedStaticallyTo v }

        ( Just newVersion, False ) ->
            let
                pristineComment =
                    resource.pinComment |> Maybe.withDefault ""
            in
            case model.pinnedVersion of
                UnpinningFrom c _ ->
                    { model | pinnedVersion = UnpinningFrom c newVersion }

                PinnedDynamicallyTo { comment } _ ->
                    { model
                        | pinnedVersion =
                            PinnedDynamicallyTo
                                { comment = comment
                                , pristineComment = pristineComment
                                }
                                newVersion
                    }

                _ ->
                    { model
                        | pinnedVersion =
                            PinnedDynamicallyTo
                                { comment = pristineComment
                                , pristineComment = pristineComment
                                }
                                newVersion
                    }


hasPinnedVersion : Model -> Concourse.Version -> Bool
hasPinnedVersion model v =
    case model.pinnedVersion of
        PinnedStaticallyTo pv ->
            v == pv

        PinnedDynamicallyTo _ pv ->
            v == pv

        UnpinningFrom _ pv ->
            v == pv

        _ ->
            False


getUpdateMessage : Model -> UpdateMsg
getUpdateMessage model =
    if model.pageStatus == Err Models.NotFound then
        UpdateMsg.NotFound

    else
        UpdateMsg.AOK


handleCallback : Callback -> Model -> ( Model, List Effect )
handleCallback action model =
    case action of
        ResourceFetched (Ok resource) ->
            ( { model
                | pageStatus = Ok ()
                , teamName = resource.teamName
                , pipelineName = resource.pipelineName
                , name = resource.name
                , checkStatus =
                    if resource.failingToCheck then
                        Models.FailingToCheck

                    else
                        Models.CheckingSuccessfully
                , checkError = resource.checkError
                , checkSetupError = resource.checkSetupError
                , lastChecked = resource.lastChecked
              }
                |> updatePinnedVersion resource
            , [ SetTitle <| resource.name ++ " - " ]
            )

        ResourceFetched (Err err) ->
            case Debug.log "failed to fetch resource" err of
                Http.BadStatus { status } ->
                    if status.code == 401 then
                        ( model, [ RedirectToLogin ] )

                    else if status.code == 404 then
                        ( { model | pageStatus = Err Models.NotFound }, [] )

                    else
                        ( model, [] )

                _ ->
                    ( model, [] )

        VersionedResourcesFetched (Ok ( requestedPage, paginated )) ->
            let
                fetchedPage =
                    permalink paginated.content

                versions =
                    { pagination = paginated.pagination
                    , content =
                        paginated.content
                            |> List.map
                                (\vr ->
                                    let
                                        existingVersion : Maybe Models.Version
                                        existingVersion =
                                            model.versions.content
                                                |> List.Extra.find
                                                    (\v ->
                                                        v.id.versionID == vr.id
                                                    )

                                        enabledStateAccordingToServer : Models.VersionEnabledState
                                        enabledStateAccordingToServer =
                                            if vr.enabled then
                                                Models.Enabled

                                            else
                                                Models.Disabled
                                    in
                                    case existingVersion of
                                        Just ev ->
                                            { ev
                                                | enabled =
                                                    if ev.enabled == Models.Changing then
                                                        Models.Changing

                                                    else
                                                        enabledStateAccordingToServer
                                            }

                                        Nothing ->
                                            { id =
                                                { teamName = model.teamName
                                                , pipelineName =
                                                    model.pipelineName
                                                , resourceName = model.name
                                                , versionID = vr.id
                                                }
                                            , version = vr.version
                                            , metadata = vr.metadata
                                            , enabled = enabledStateAccordingToServer
                                            , expanded = False
                                            , inputTo = []
                                            , outputOf = []
                                            , showTooltip = False
                                            }
                                )
                    }

                newModel =
                    \newPage ->
                        { model
                            | versions = versions
                            , currentPage = newPage
                        }

                chosenModelWith =
                    \requestedPageUnwrapped ->
                        case model.currentPage of
                            Nothing ->
                                newModel <| Just fetchedPage

                            Just page ->
                                if Concourse.Pagination.equal page requestedPageUnwrapped then
                                    newModel <| requestedPage

                                else
                                    model
            in
            case requestedPage of
                Nothing ->
                    ( newModel (Just fetchedPage), [] )

                Just requestedPageUnwrapped ->
                    ( chosenModelWith requestedPageUnwrapped
                    , []
                    )

        VersionedResourcesFetched (Err err) ->
            flip always (Debug.log "failed to fetch versioned resources" err) <|
                ( model, [] )

        InputToFetched (Ok ( versionID, builds )) ->
            ( updateVersion versionID (\v -> { v | inputTo = builds }) model
            , []
            )

        OutputOfFetched (Ok ( versionID, builds )) ->
            ( updateVersion versionID (\v -> { v | outputOf = builds }) model
            , []
            )

        VersionPinned (Ok ()) ->
            let
                newPinnedVersion =
                    Pinned.finishPinning
                        (\pinningTo ->
                            model.versions.content
                                |> List.Extra.find (\v -> v.id == pinningTo)
                                |> Maybe.map .version
                        )
                        model.pinnedVersion
            in
            ( { model | pinnedVersion = newPinnedVersion }, [] )

        VersionPinned (Err _) ->
            ( { model
                | pinnedVersion = NotPinned
              }
            , []
            )

        VersionUnpinned (Ok ()) ->
            ( { model
                | pinnedVersion = NotPinned
              }
            , [ FetchResource model.resourceIdentifier ]
            )

        VersionUnpinned (Err _) ->
            ( { model
                | pinnedVersion = Pinned.quitUnpinning model.pinnedVersion
              }
            , []
            )

        VersionToggled action versionID result ->
            let
                newEnabledState : Models.VersionEnabledState
                newEnabledState =
                    case ( result, action ) of
                        ( Ok (), Models.Enable ) ->
                            Models.Enabled

                        ( Ok (), Models.Disable ) ->
                            Models.Disabled

                        ( Err _, Models.Enable ) ->
                            Models.Disabled

                        ( Err _, Models.Disable ) ->
                            Models.Enabled
            in
            ( updateVersion versionID (\v -> { v | enabled = newEnabledState }) model
            , []
            )

        Checked (Ok ()) ->
            ( { model | checkStatus = Models.CheckingSuccessfully }
            , [ FetchResource model.resourceIdentifier
              , FetchVersionedResources
                    model.resourceIdentifier
                    model.currentPage
              ]
            )

        Checked (Err err) ->
            ( { model | checkStatus = Models.FailingToCheck }
            , case err of
                Http.BadStatus { status } ->
                    if status.code == 401 then
                        [ RedirectToLogin ]

                    else
                        [ FetchResource model.resourceIdentifier ]

                _ ->
                    []
            )

        UserFetched (Ok user) ->
            ( { model | userState = UserStateLoggedIn user }, [] )

        UserFetched (Err _) ->
            ( { model | userState = UserStateLoggedOut }, [] )

        LoggedOut (Ok _) ->
            ( { model
                | userState = UserStateLoggedOut
                , pipeline = Nothing
              }
            , [ NavigateTo "/" ]
            )

        CommentSet result ->
            ( { model
                | pinCommentLoading = False
                , pinnedVersion =
                    case ( result, model.pinnedVersion ) of
                        ( Ok (), PinnedDynamicallyTo { comment } v ) ->
                            PinnedDynamicallyTo
                                { comment = comment
                                , pristineComment = comment
                                }
                                v

                        ( _, pv ) ->
                            pv
              }
            , [ FetchResource model.resourceIdentifier ]
            )

        _ ->
            ( model, [] )


update : Msg -> Model -> ( Model, List Effect )
update action model =
    case action of
        AutoupdateTimerTicked timestamp ->
            ( model
            , [ FetchResource model.resourceIdentifier
              , FetchVersionedResources model.resourceIdentifier model.currentPage
              ]
                ++ fetchDataForExpandedVersions model
            )

        LoadPage page ->
            ( { model
                | currentPage = Just page
              }
            , [ FetchVersionedResources model.resourceIdentifier <| Just page
              , NavigateTo <| paginationRoute model.resourceIdentifier page
              ]
            )

        ExpandVersionedResource versionID ->
            let
                version : Maybe Models.Version
                version =
                    model.versions.content
                        |> List.Extra.find (.id >> (==) versionID)

                newExpandedState : Bool
                newExpandedState =
                    case version of
                        Just v ->
                            not v.expanded

                        Nothing ->
                            False
            in
            ( updateVersion
                versionID
                (\v ->
                    { v | expanded = newExpandedState }
                )
                model
            , if newExpandedState then
                [ FetchInputTo versionID
                , FetchOutputOf versionID
                ]

              else
                []
            )

        ClockTick now ->
            ( { model | now = Just now }, [] )

        NavTo url ->
            ( model, [ NavigateTo url ] )

        TogglePinBarTooltip ->
            ( { model
                | showPinBarTooltip =
                    case model.pinnedVersion of
                        PinnedStaticallyTo _ ->
                            not model.showPinBarTooltip

                        _ ->
                            False
              }
            , []
            )

        ToggleVersionTooltip ->
            let
                pinnedVersionID : Maybe Models.VersionId
                pinnedVersionID =
                    model.versions.content
                        |> List.Extra.find (.version >> hasPinnedVersion model)
                        |> Maybe.map .id

                newModel =
                    case ( model.pinnedVersion, pinnedVersionID ) of
                        ( PinnedStaticallyTo _, Just id ) ->
                            updateVersion
                                id
                                (\v -> { v | showTooltip = not v.showTooltip })
                                model

                        _ ->
                            model
            in
            ( newModel, [] )

        PinVersion versionID ->
            let
                version : Maybe Models.Version
                version =
                    model.versions.content
                        |> List.Extra.find (\v -> v.id == versionID)

                effects : List Effect
                effects =
                    case version of
                        Just v ->
                            [ DoPinVersion
                                versionID
                                model.csrfToken
                            ]

                        Nothing ->
                            []
            in
            ( { model
                | pinnedVersion =
                    Pinned.startPinningTo
                        versionID
                        model.pinnedVersion
              }
            , effects
            )

        UnpinVersion ->
            let
                cmd : Effect
                cmd =
                    DoUnpinVersion
                        model.resourceIdentifier
                        model.csrfToken
            in
            ( { model
                | pinnedVersion = Pinned.startUnpinning model.pinnedVersion
              }
            , [ cmd ]
            )

        ToggleVersion action versionID ->
            ( updateVersion versionID
                (\v ->
                    { v | enabled = Models.Changing }
                )
                model
            , [ DoToggleVersion action
                    versionID
                    model.csrfToken
              ]
            )

        PinIconHover state ->
            ( { model | pinIconHover = state }, [] )

        Hover hovered ->
            ( { model | hovered = hovered }, [] )

        Check ->
            case model.userState of
                UserStateLoggedIn _ ->
                    ( { model | checkStatus = Models.CurrentlyChecking }
                    , [ DoCheck model.resourceIdentifier model.csrfToken ]
                    )

                _ ->
                    ( model, [ RedirectToLogin ] )

        TopBarMsg msg ->
            TopBar.update msg model

        EditComment input ->
            let
                newPinnedVersion =
                    case model.pinnedVersion of
                        PinnedDynamicallyTo { pristineComment } v ->
                            PinnedDynamicallyTo
                                { comment = input
                                , pristineComment = pristineComment
                                }
                                v

                        x ->
                            x
            in
            ( { model | pinnedVersion = newPinnedVersion }, [] )

        SaveComment comment ->
            ( { model | pinCommentLoading = True }
            , [ SetPinComment model.resourceIdentifier model.csrfToken comment ]
            )

        FocusTextArea ->
            ( model, [] )

        KeyDowns code ->
            if code == Keycodes.ctrl then
                ( { model | ctrlDown = True }, [] )

            else if code == Keycodes.enter && model.ctrlDown then
                ( model
                , case model.pinnedVersion of
                    PinnedDynamicallyTo { comment } _ ->
                        [ SetPinComment
                            model.resourceIdentifier
                            model.csrfToken
                            comment
                        ]

                    _ ->
                        []
                )

            else
                ( model, [] )


updateVersion :
    Models.VersionId
    -> (Models.Version -> Models.Version)
    -> Model
    -> Model
updateVersion versionID updateFunc model =
    let
        newVersionsContent : List Models.Version
        newVersionsContent =
            model.versions.content
                |> List.Extra.updateIf (.id >> (==) versionID) updateFunc

        versions : Paginated Models.Version
        versions =
            model.versions
    in
    { model | versions = { versions | content = newVersionsContent } }


permalink : List Concourse.VersionedResource -> Page
permalink versionedResources =
    case List.head versionedResources of
        Nothing ->
            { direction = Concourse.Pagination.Since 0
            , limit = 100
            }

        Just version ->
            { direction = Concourse.Pagination.From version.id
            , limit = List.length versionedResources
            }


paginationRoute : Concourse.ResourceIdentifier -> Page -> String
paginationRoute rid page =
    Routes.Resource rid.teamName rid.pipelineName rid.resourceName (Just page)
        |> Routes.toString


view : Model -> Html Msg
view model =
    Html.div
        [ style
            [ ( "-webkit-font-smoothing", "antialiased" )
            , ( "font-weight", "700" )
            ]
        ]
        [ Html.map TopBarMsg <| Html.fromUnstyled <| TopBar.view model
        , subpageView model
        , commentBar model
        ]


subpageView : Model -> Html Msg
subpageView model =
    if model.pageStatus == Err Models.Empty then
        Html.div [] []

    else
        Html.div []
            [ header model
            , body model
            ]


header : Model -> Html Msg
header model =
    let
        lastCheckedView =
            case ( model.now, model.lastChecked ) of
                ( Just now, Just date ) ->
                    viewLastChecked now date

                ( _, _ ) ->
                    Html.text ""

        headerHeight =
            60
    in
    Html.div
        [ css
            [ Css.height <| Css.px headerHeight
            , Css.position Css.fixed
            , Css.top <| Css.px Styles.pageHeaderHeight
            , Css.displayFlex
            , Css.alignItems Css.stretch
            , Css.width <| Css.pct 100
            , Css.zIndex <| Css.int 1
            , Css.backgroundColor <| Css.hex "2a2929"
            ]
        ]
        [ Html.h1
            [ css
                [ Css.fontWeight <| Css.int 700
                , Css.marginLeft <| Css.px 18
                , Css.displayFlex
                , Css.alignItems Css.center
                , Css.justifyContent Css.center
                ]
            ]
            [ Html.text model.name ]
        , Html.div
            [ css
                [ Css.displayFlex
                , Css.alignItems Css.center
                , Css.justifyContent Css.center
                , Css.marginLeft (Css.px 24)
                ]
            ]
            [ lastCheckedView ]
        , pinBar model
        , paginationMenu model
        ]


body : Model -> Html Msg
body model =
    let
        headerHeight =
            60
    in
    Html.div
        [ css
            [ Css.padding3
                (Css.px <|
                    headerHeight
                        + Styles.pageHeaderHeight
                        + 10
                )
                (Css.px 10)
                (Css.px 10)
            ]
        , id "body"
        , style
            [ ( "padding-bottom"
              , case model.pinnedVersion of
                    PinnedDynamicallyTo _ _ ->
                        "300px"

                    _ ->
                        ""
              )
            ]
        ]
        [ checkSection model
        , viewVersionedResources model
        ]


paginationMenu :
    { a
        | versions : Paginated Models.Version
        , resourceIdentifier : Concourse.ResourceIdentifier
        , hovered : Models.Hoverable
    }
    -> Html Msg
paginationMenu { versions, resourceIdentifier, hovered } =
    let
        previousButtonEventHandler =
            case versions.pagination.previousPage of
                Nothing ->
                    []

                Just pp ->
                    [ onClick <| LoadPage pp ]

        nextButtonEventHandler =
            case versions.pagination.nextPage of
                Nothing ->
                    []

                Just np ->
                    let
                        updatedPage =
                            { np | limit = 100 }
                    in
                    [ onClick <| LoadPage updatedPage ]
    in
    Html.div
        [ id "pagination"
        , style
            [ ( "display", "flex" )
            , ( "align-items", "stretch" )
            ]
        ]
        [ case versions.pagination.previousPage of
            Nothing ->
                Html.div
                    [ style chevronContainer ]
                    [ Html.div
                        [ style <|
                            chevron
                                { direction = "left"
                                , enabled = False
                                , hovered = False
                                }
                        ]
                        []
                    ]

            Just page ->
                Html.div
                    ([ style chevronContainer
                     , onMouseEnter <| Hover Models.PreviousPage
                     , onMouseLeave <| Hover Models.None
                     ]
                        ++ previousButtonEventHandler
                    )
                    [ Html.a
                        [ href <|
                            paginationRoute
                                resourceIdentifier
                                page
                        , attribute "aria-label" "Previous Page"
                        , style <|
                            chevron
                                { direction = "left"
                                , enabled = True
                                , hovered = hovered == Models.PreviousPage
                                }
                        ]
                        []
                    ]
        , case versions.pagination.nextPage of
            Nothing ->
                Html.div
                    [ style chevronContainer ]
                    [ Html.div
                        [ style <|
                            chevron
                                { direction = "right"
                                , enabled = False
                                , hovered = False
                                }
                        ]
                        []
                    ]

            Just page ->
                Html.div
                    ([ style chevronContainer
                     , onMouseEnter <| Hover Models.NextPage
                     , onMouseLeave <| Hover Models.None
                     ]
                        ++ nextButtonEventHandler
                    )
                    [ Html.a
                        [ href <|
                            paginationRoute
                                resourceIdentifier
                                page
                        , attribute "aria-label" "Next Page"
                        , style <|
                            chevron
                                { direction = "right"
                                , enabled = True
                                , hovered = hovered == Models.NextPage
                                }
                        ]
                        []
                    ]
        ]


checkSection :
    { a
        | checkStatus : Models.CheckStatus
        , checkSetupError : String
        , checkError : String
        , hovered : Models.Hoverable
        , userState : UserState
        , teamName : String
    }
    -> Html Msg
checkSection ({ checkStatus, checkSetupError, checkError } as model) =
    let
        failingToCheck =
            checkStatus == Models.FailingToCheck

        checkMessage =
            case checkStatus of
                Models.FailingToCheck ->
                    "checking failed"

                Models.CurrentlyChecking ->
                    "currently checking"

                Models.CheckingSuccessfully ->
                    "checking successfully"

        stepBody =
            if failingToCheck then
                if not (String.isEmpty checkSetupError) then
                    [ Html.div [ class "step-body" ]
                        [ Html.pre [] [ Html.text checkSetupError ]
                        ]
                    ]

                else
                    [ Html.div [ class "step-body" ]
                        [ Html.pre [] [ Html.text checkError ]
                        ]
                    ]

            else
                []

        statusIcon =
            case checkStatus of
                Models.CurrentlyChecking ->
                    Html.fromUnstyled <|
                        Spinner.spinner "14px"
                            [ Html.Attributes.style
                                [ ( "margin", "7px" )
                                ]
                            ]

                _ ->
                    Html.div
                        [ style <|
                            Resource.Styles.checkStatusIcon failingToCheck
                        ]
                        []

        statusBar =
            Html.div
                [ style
                    [ ( "display", "flex" )
                    , ( "justify-content", "space-between" )
                    , ( "align-items", "center" )
                    , ( "flex-grow", "1" )
                    , ( "height", "28px" )
                    , ( "background", Colors.sectionHeader )
                    , ( "padding-left", "5px" )
                    ]
                ]
                [ Html.h3 [] [ Html.text checkMessage ]
                , statusIcon
                ]

        checkBar =
            Html.div
                [ style [ ( "display", "flex" ) ] ]
                [ checkButton model, statusBar ]
    in
    Html.div [ class "resource-check-status" ] <| checkBar :: stepBody


checkButton :
    { a
        | hovered : Models.Hoverable
        , userState : UserState
        , teamName : String
        , checkStatus : Models.CheckStatus
    }
    -> Html Msg
checkButton ({ hovered, userState, teamName, checkStatus } as params) =
    let
        isHovered =
            hovered == Models.CheckButton

        isCurrentlyChecking =
            checkStatus == Models.CurrentlyChecking

        isUnauthenticated =
            case userState of
                UserStateLoggedIn _ ->
                    False

                _ ->
                    True

        isClickable =
            (isUnauthenticated || isAuthorized params)
                && not isCurrentlyChecking

        isHighlighted =
            (isClickable && isHovered) || isCurrentlyChecking
    in
    Html.div
        ([ style
            [ ( "height", "28px" )
            , ( "width", "28px" )
            , ( "background-color", Colors.sectionHeader )
            , ( "margin-right", "5px" )
            , ( "cursor"
              , if isClickable then
                    "pointer"

                else
                    "default"
              )
            ]
         , onMouseEnter <| Hover Models.CheckButton
         , onMouseLeave <| Hover Models.None
         ]
            ++ (if isClickable then
                    [ onClick Check ]

                else
                    []
               )
        )
        [ Html.div
            [ style
                [ ( "height", "20px" )
                , ( "width", "20px" )
                , ( "margin", "4px" )
                , ( "background-image"
                  , "url(/public/images/baseline-refresh-24px.svg)"
                  )
                , ( "background-position", "50% 50%" )
                , ( "background-repeat", "no-repeat" )
                , ( "background-size", "contain" )
                , ( "opacity"
                  , if isHighlighted then
                        "1"

                    else
                        "0.5"
                  )
                ]
            ]
            []
        ]


isAuthorized : { a | teamName : String, userState : UserState } -> Bool
isAuthorized { teamName, userState } =
    case userState of
        UserStateLoggedIn user ->
            case Dict.get teamName user.teams of
                Just roles ->
                    List.member "member" roles
                        || List.member "owner" roles

                Nothing ->
                    False

        _ ->
            False


commentBar :
    { a
        | pinnedVersion : Models.PinnedVersion
        , teamName : String
        , userState : UserState
        , hovered : Models.Hoverable
        , pinCommentLoading : Bool
    }
    -> Html Msg
commentBar ({ pinnedVersion, hovered, pinCommentLoading } as params) =
    case pinnedVersion of
        PinnedDynamicallyTo commentState v ->
            let
                version =
                    viewVersion
                        [ Html.Attributes.style [ ( "align-self", "center" ) ] ]
                        v
            in
            Html.div
                [ id "comment-bar", style Resource.Styles.commentBar ]
                [ Html.div
                    [ style Resource.Styles.commentBarContent ]
                  <|
                    let
                        header =
                            Html.div
                                [ style Resource.Styles.commentBarHeader ]
                                [ Html.div
                                    [ style
                                        Resource.Styles.commentBarIconContainer
                                    ]
                                    [ Html.div
                                        [ style
                                            Resource.Styles.commentBarMessageIcon
                                        ]
                                        []
                                    , Html.div
                                        [ style
                                            Resource.Styles.commentBarPinIcon
                                        ]
                                        []
                                    ]
                                , version
                                ]
                    in
                    if isAuthorized params then
                        [ header
                        , Html.textarea
                            [ style Resource.Styles.commentTextArea
                            , onInput EditComment
                            , value commentState.comment
                            , placeholder "enter a comment"
                            , onFocus FocusTextArea
                            ]
                            []
                        , Html.button
                            [ style <|
                                let
                                    commentChanged =
                                        commentState.comment
                                            /= commentState.pristineComment
                                in
                                Resource.Styles.commentSaveButton
                                    { isHovered =
                                        not pinCommentLoading
                                            && commentChanged
                                            && hovered
                                            == Models.SaveComment
                                    , commentChanged = commentChanged
                                    }
                            , onMouseEnter <| Hover Models.SaveComment
                            , onMouseLeave <| Hover Models.None
                            , onClick <| SaveComment commentState.comment
                            ]
                            (if pinCommentLoading then
                                [ Spinner.spinner "12px" []
                                    |> Html.fromUnstyled
                                ]

                             else
                                [ Html.text "save" ]
                            )
                        ]

                    else
                        [ header
                        , Html.pre
                            [ style Resource.Styles.commentText ]
                            [ Html.text commentState.pristineComment ]
                        , Html.div [ style [ ( "height", "24px" ) ] ] []
                        ]
                ]

        _ ->
            Html.text ""


pinBar :
    { a
        | pinnedVersion : Models.PinnedVersion
        , showPinBarTooltip : Bool
        , pinIconHover : Bool
    }
    -> Html Msg
pinBar { pinnedVersion, showPinBarTooltip, pinIconHover } =
    let
        pinBarVersion =
            Pinned.stable pinnedVersion

        attrList : List ( Html.Attribute Msg, Bool ) -> List (Html.Attribute Msg)
        attrList =
            List.filter Tuple.second >> List.map Tuple.first

        isPinnedStatically =
            case pinnedVersion of
                PinnedStaticallyTo _ ->
                    True

                _ ->
                    False

        isPinnedDynamically =
            case pinnedVersion of
                PinnedDynamicallyTo _ _ ->
                    True

                _ ->
                    False
    in
    Html.div
        (attrList
            [ ( id "pin-bar", True )
            , ( style <| Resource.Styles.pinBar { isPinned = ME.isJust pinBarVersion }, True )
            , ( onMouseEnter TogglePinBarTooltip, isPinnedStatically )
            , ( onMouseLeave TogglePinBarTooltip, isPinnedStatically )
            ]
        )
        ([ Html.div
            (attrList
                [ ( id "pin-icon", True )
                , ( style <|
                        Resource.Styles.pinIcon
                            { isPinned = ME.isJust pinBarVersion
                            , isPinnedDynamically = isPinnedDynamically
                            , hover = pinIconHover
                            }
                  , True
                  )
                , ( onClick UnpinVersion, isPinnedDynamically )
                , ( onMouseEnter <| PinIconHover True, isPinnedDynamically )
                , ( onMouseLeave <| PinIconHover False, True )
                ]
            )
            []
         ]
            ++ (case pinBarVersion of
                    Just v ->
                        [ viewVersion [] v ]

                    _ ->
                        []
               )
            ++ (if showPinBarTooltip then
                    [ Html.div
                        [ id "pin-bar-tooltip"
                        , style Resource.Styles.pinBarTooltip
                        ]
                        [ Html.text "pinned in pipeline config" ]
                    ]

                else
                    []
               )
        )


viewVersionedResources :
    { a
        | versions : Paginated Models.Version
        , pinnedVersion : Models.PinnedVersion
    }
    -> Html Msg
viewVersionedResources { versions, pinnedVersion } =
    versions.content
        |> List.map
            (\v ->
                viewVersionedResource
                    { version = v
                    , pinnedVersion = pinnedVersion
                    }
            )
        |> Html.ul [ class "list list-collapsable list-enableDisable resource-versions" ]


viewVersionedResource :
    { version : Models.Version
    , pinnedVersion : Models.PinnedVersion
    }
    -> Html Msg
viewVersionedResource { version, pinnedVersion } =
    let
        pinState =
            case Pinned.pinState version.version version.id pinnedVersion of
                PinnedStatically _ ->
                    PinnedStatically { showTooltip = version.showTooltip }

                x ->
                    x
    in
    Html.li
        (case ( pinState, version.enabled ) of
            ( Disabled, _ ) ->
                [ style [ ( "opacity", "0.5" ) ] ]

            ( _, Models.Disabled ) ->
                [ style [ ( "opacity", "0.5" ) ] ]

            _ ->
                []
        )
        ([ Html.div
            [ css
                [ Css.displayFlex
                , Css.margin2 (Css.px 5) Css.zero
                ]
            ]
            [ viewEnabledCheckbox
                { enabled = version.enabled
                , id = version.id
                , pinState = pinState
                }
            , viewPinButton
                { versionID = version.id
                , pinState = pinState
                , showTooltip = version.showTooltip
                }
            , viewVersionHeader
                { id = version.id
                , version = version.version
                , pinnedState = pinState
                }
            ]
         ]
            ++ (if version.expanded then
                    [ viewVersionBody
                        { inputTo = version.inputTo
                        , outputOf = version.outputOf
                        , metadata = version.metadata
                        }
                    ]

                else
                    []
               )
        )


viewVersionBody :
    { a
        | inputTo : List Concourse.Build
        , outputOf : List Concourse.Build
        , metadata : Concourse.Metadata
    }
    -> Html Msg
viewVersionBody { inputTo, outputOf, metadata } =
    Html.div
        [ css
            [ Css.displayFlex
            , Css.padding2 (Css.px 5) (Css.px 10)
            ]
        ]
        [ Html.div [ class "vri" ] <|
            List.concat
                [ [ Html.div [ css [ Css.lineHeight <| Css.px 25 ] ] [ Html.text "inputs to" ] ]
                , viewBuilds <| listToMap inputTo
                ]
        , Html.div [ class "vri" ] <|
            List.concat
                [ [ Html.div [ css [ Css.lineHeight <| Css.px 25 ] ] [ Html.text "outputs of" ] ]
                , viewBuilds <| listToMap outputOf
                ]
        , Html.div [ class "vri metadata-container" ]
            [ Html.div [ class "list-collapsable-title" ] [ Html.text "metadata" ]
            , viewMetadata metadata
            ]
        ]


viewEnabledCheckbox :
    { a
        | enabled : Models.VersionEnabledState
        , id : Models.VersionId
        , pinState : VersionPinState
    }
    -> Html Msg
viewEnabledCheckbox ({ enabled, id, pinState } as params) =
    let
        clickHandler =
            case enabled of
                Models.Enabled ->
                    [ onClick <| ToggleVersion Models.Disable id ]

                Models.Changing ->
                    []

                Models.Disabled ->
                    [ onClick <| ToggleVersion Models.Enable id ]
    in
    Html.div
        ([ Html.Styled.Attributes.attribute
            "aria-label"
            "Toggle Resource Version Enabled"
         , style <| Resource.Styles.enabledCheckbox params
         ]
            ++ clickHandler
        )
        (case enabled of
            Models.Enabled ->
                []

            Models.Changing ->
                [ Html.fromUnstyled <|
                    Spinner.spinner
                        "12.5px"
                        [ Html.Attributes.style [ ( "margin", "6.25px" ) ] ]
                ]

            Models.Disabled ->
                []
        )


viewPinButton :
    { versionID : Models.VersionId
    , pinState : VersionPinState
    , showTooltip : Bool
    }
    -> Html Msg
viewPinButton { versionID, pinState } =
    let
        eventHandlers =
            case pinState of
                Enabled ->
                    [ onClick <| PinVersion versionID ]

                PinnedDynamically ->
                    [ onClick UnpinVersion ]

                PinnedStatically _ ->
                    [ onMouseOut ToggleVersionTooltip
                    , onMouseOver ToggleVersionTooltip
                    ]

                Disabled ->
                    []

                InTransition ->
                    []
    in
    Html.div
        ([ Html.Styled.Attributes.attribute
            "aria-label"
            "Pin Resource Version"
         , style <| Resource.Styles.pinButton pinState
         ]
            ++ eventHandlers
        )
        (case pinState of
            PinnedStatically { showTooltip } ->
                if showTooltip then
                    [ Html.div
                        [ style
                            [ ( "position", "absolute" )
                            , ( "bottom", "25px" )
                            , ( "background-color", Colors.tooltipBackground )
                            , ( "z-index", "2" )
                            , ( "padding", "5px" )
                            , ( "width", "170px" )
                            ]
                        ]
                        [ Html.text "enable via pipeline config" ]
                    ]

                else
                    []

            InTransition ->
                [ Html.fromUnstyled <|
                    Spinner.spinner
                        "12.5px"
                        [ Html.Attributes.style [ ( "margin", "6.25px" ) ] ]
                ]

            _ ->
                []
        )


viewVersionHeader :
    { a
        | id : Models.VersionId
        , version : Concourse.Version
        , pinnedState : VersionPinState
    }
    -> Html Msg
viewVersionHeader { id, version, pinnedState } =
    Html.div
        [ onClick <| ExpandVersionedResource id
        , style <| Resource.Styles.versionHeader pinnedState
        ]
        [ viewVersion [] version ]


viewVersion : List (UnstyledHtml.Attribute Msg) -> Concourse.Version -> Html Msg
viewVersion attrs version =
    version
        |> Dict.map (always Html.text)
        |> Dict.map (always Html.toUnstyled)
        |> DictView.view attrs
        |> Html.fromUnstyled


viewMetadata : Concourse.Metadata -> Html Msg
viewMetadata metadata =
    Html.dl [ class "build-metadata" ]
        (List.concatMap viewMetadataField metadata)


viewMetadataField : Concourse.MetadataField -> List (Html a)
viewMetadataField field =
    [ Html.dt [] [ Html.text field.name ]
    , Html.dd []
        [ Html.pre [ class "metadata-field" ] [ Html.text field.value ]
        ]
    ]


listToMap : List Concourse.Build -> Dict.Dict String (List Concourse.Build)
listToMap builds =
    let
        insertBuild =
            \build dict ->
                let
                    jobName =
                        case build.job of
                            Nothing ->
                                Debug.crash "Jobless builds shouldn't appear on this page!" ""

                            Just job ->
                                job.jobName

                    oldList =
                        Dict.get jobName dict

                    newList =
                        case oldList of
                            Nothing ->
                                [ build ]

                            Just list ->
                                list ++ [ build ]
                in
                Dict.insert jobName newList dict
    in
    List.foldr insertBuild Dict.empty builds


viewBuilds : Dict.Dict String (List Concourse.Build) -> List (Html Msg)
viewBuilds buildDict =
    List.concatMap (viewBuildsByJob buildDict) <| Dict.keys buildDict


viewLastChecked : Time -> Date -> Html a
viewLastChecked now date =
    let
        ago =
            Duration.between (Date.toTime date) now
    in
    Html.table []
        [ Html.tr
            []
            [ Html.td [] [ Html.text "checked" ]
            , Html.td [ title (Date.Format.format "%b %d %Y %I:%M:%S %p" date) ]
                [ Html.span [] [ Html.text (Duration.format ago ++ " ago") ] ]
            ]
        ]


viewBuildsByJob : Dict.Dict String (List Concourse.Build) -> String -> List (Html Msg)
viewBuildsByJob buildDict jobName =
    let
        oneBuildToLi =
            \build ->
                let
                    link =
                        case build.job of
                            Nothing ->
                                ""

                            Just job ->
                                "/teams/" ++ job.teamName ++ "/pipelines/" ++ job.pipelineName ++ "/jobs/" ++ job.jobName ++ "/builds/" ++ build.name
                in
                Html.li [ class <| Concourse.BuildStatus.show build.status ]
                    [ Html.a
                        [ Html.Styled.Attributes.fromUnstyled <| StrictEvents.onLeftClick <| NavTo link
                        , href link
                        ]
                        [ Html.text <| "#" ++ build.name ]
                    ]
    in
    [ Html.h3 [ class "man pas ansi-bright-black-bg" ] [ Html.text jobName ]
    , Html.ul [ class "builds-list" ]
        (case Dict.get jobName buildDict of
            Nothing ->
                []

            -- never happens
            Just buildList ->
                List.map oneBuildToLi buildList
        )
    ]


fetchDataForExpandedVersions : Model -> List Effect
fetchDataForExpandedVersions model =
    model.versions.content
        |> List.filter .expanded
        |> List.concatMap (\v -> [ FetchInputTo v.id, FetchOutputOf v.id ])


subscriptions : Model -> List (Subscription Msg)
subscriptions model =
    [ OnClockTick (5 * Time.second) AutoupdateTimerTicked
    , OnClockTick Time.second ClockTick
    , OnKeyDown
    ]<|MERGE_RESOLUTION|>--- conflicted
+++ resolved
@@ -32,11 +32,7 @@
 import DictView
 import Duration exposing (Duration)
 import Effects exposing (Effect(..), runEffect, setTitle)
-<<<<<<< HEAD
-import Erl
 import Html as UnstyledHtml
-=======
->>>>>>> 095f9e22
 import Html.Attributes
 import Html.Styled as Html exposing (Html)
 import Html.Styled.Attributes
