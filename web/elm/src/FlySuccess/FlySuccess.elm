--- conflicted
+++ resolved
@@ -110,11 +110,7 @@
             [ style TopBar.Styles.pageIncludingTopBar
             , id "page-including-top-bar"
             ]
-<<<<<<< HEAD
-            [ TopBar.view userState Nothing model |> Html.map FromTopBar
-=======
-            [ TopBar.view userState TopBar.Model.None model
->>>>>>> 6112ff3e
+            [ TopBar.view userState Nothing model
             , Html.div [ id "page-below-top-bar", style TopBar.Styles.pageBelowTopBar ]
                 [ Html.div
                     [ id "success-card"
