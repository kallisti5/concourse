module FlySuccess.Models exposing
    ( ButtonState(..)
    , Model
    , TokenTransfer
    , TransferFailure(..)
    , hover
    , isClicked
    , isPending
    )

<<<<<<< HEAD
import Http
import RemoteData
=======
import TopBar.Model


type alias Model =
    TopBar.Model.Model
        { buttonState : ButtonState
        , authToken : String
        , tokenTransfer : TokenTransfer
        }
>>>>>>> 5fbc9553


type ButtonState
    = Unhovered
    | Hovered
    | Clicked


type alias TokenTransfer =
    RemoteData.RemoteData TransferFailure ()


type TransferFailure
    = NetworkTrouble Http.Error
    | NoFlyPort


hover : Bool -> ButtonState -> ButtonState
hover hovered buttonState =
    case buttonState of
        Clicked ->
            Clicked

        _ ->
            if hovered then
                Hovered

            else
                Unhovered


isClicked : ButtonState -> Bool
isClicked =
    (==) Clicked


isPending : TokenTransfer -> Bool
isPending =
    (==) RemoteData.Loading<|MERGE_RESOLUTION|>--- conflicted
+++ resolved
@@ -8,10 +8,8 @@
     , isPending
     )
 
-<<<<<<< HEAD
 import Http
 import RemoteData
-=======
 import TopBar.Model
 
 
@@ -21,7 +19,6 @@
         , authToken : String
         , tokenTransfer : TokenTransfer
         }
->>>>>>> 5fbc9553
 
 
 type ButtonState
