module Build.Build exposing
    ( changeToBuild
    , getScrollBehavior
    , getUpdateMessage
    , handleCallback
    , handleDelivery
    , init
    , subscriptions
    , update
    , view
    )

import Build.Models as Models
    exposing
        ( BuildPageType(..)
        , Hoverable(..)
        , Model
        )
<<<<<<< HEAD
import Build.Msgs exposing (Msg(..))
import Build.Output
import Build.StepTree as StepTree
=======
import Build.Msgs exposing (Msg(..), fromBuildMessage)
import Build.Output.Models exposing (OutputModel)
import Build.Output.Output
import Build.StepTree.StepTree as StepTree
>>>>>>> 607776a2
import Build.Styles as Styles
import BuildDuration
import Callback exposing (Callback(..))
import Char
import Concourse
import Concourse.BuildStatus
import Concourse.Pagination exposing (Paginated)
import Date exposing (Date)
import Date.Format
import Debug
import Dict exposing (Dict)
import Effects exposing (Effect(..), ScrollDirection(..), runEffect)
import Html exposing (Html)
import Html.Attributes
    exposing
        ( action
        , attribute
        , class
        , classList
        , disabled
        , href
        , id
        , method
        , style
        , tabindex
        , title
        )
import Html.Events exposing (onBlur, onFocus, onMouseEnter, onMouseLeave)
import Html.Lazy
import Html.Styled as HS
import Http
import Keyboard
import Keycodes
import LoadingIndicator
import Maybe.Extra
import RemoteData exposing (WebData)
import Routes
import Spinner
import StrictEvents exposing (onLeftClick, onMouseWheel, onScroll)
import String
import Subscription exposing (Delivery(..), Interval(..), Subscription(..))
import Time exposing (Time)
import TopBar.Model
import TopBar.Styles
import TopBar.TopBar as TopBar
import UpdateMsg exposing (UpdateMsg)
import UserState exposing (UserState)
import Views


type StepRenderingState
    = StepsLoading
    | StepsLiveUpdating
    | StepsComplete
    | NotAuthorized


type alias Flags =
    { highlight : Routes.Highlight
    , pageType : BuildPageType
    }


type ScrollBehavior
    = ScrollWindow
    | NoScroll


init : Flags -> ( Model, List Effect )
init flags =
    let
        route =
            case flags.pageType of
                OneOffBuildPage buildId ->
                    Routes.OneOffBuild { id = buildId, highlight = flags.highlight }

                JobBuildPage buildId ->
                    Routes.Build { id = buildId, highlight = flags.highlight }

        ( topBar, topBarEffects ) =
            TopBar.init { route = route }
    in
    changeToBuild
        flags.pageType
        ( { page = flags.pageType
          , now = Nothing
          , job = Nothing
          , history = []
          , currentBuild = RemoteData.NotAsked
          , browsingIndex = 0
          , autoScroll = True
          , previousKeyPress = Nothing
          , shiftDown = False
          , previousTriggerBuildByKey = False
          , showHelp = False
          , highlight = flags.highlight
          , hoveredElement = Nothing
          , hoveredCounter = 0
          , isUserMenuExpanded = topBar.isUserMenuExpanded
          , isPinMenuExpanded = topBar.isPinMenuExpanded
          , middleSection = topBar.middleSection
          , teams = topBar.teams
          , screenSize = topBar.screenSize
          , highDensity = topBar.highDensity
          }
        , topBarEffects ++ [ GetCurrentTime ]
        )


subscriptions : Model -> List Subscription
subscriptions model =
    let
        currentBuildId =
            model.currentBuild
                |> RemoteData.toMaybe
                |> Maybe.andThen .output
                |> Maybe.andThen .events
    in
    [ OnClockTick OneSecond
    , OnScrollFromWindowBottom
    , OnKeyDown
    , OnKeyUp
<<<<<<< HEAD
    , OnAnimationFrame
=======
    , Conditionally
        (getScrollBehavior model /= NoScroll)
        (OnAnimationFrame ScrollDown)
    , model.currentBuild
        |> RemoteData.toMaybe
        |> Maybe.andThen .output
        |> Maybe.andThen .events
        |> Maybe.map Build.Output.Output.subscribeToEvents
        |> WhenPresent
>>>>>>> 607776a2
    ]
        ++ (case currentBuildId of
                Nothing ->
                    []

                Just buildId ->
                    [ Subscription.FromEventSource
                        ( "/api/v1/builds/" ++ toString buildId ++ "/events"
                        , [ "end", "event" ]
                        )
                    ]
           )


changeToBuild : BuildPageType -> ( Model, List Effect ) -> ( Model, List Effect )
changeToBuild page ( model, effects ) =
    if model.browsingIndex > 0 && page == model.page then
        ( model, effects )

    else
        let
            newIndex =
                model.browsingIndex + 1

            newBuild =
                RemoteData.map
                    (\cb ->
                        { cb
                            | prep = Nothing
                            , output = Nothing
                        }
                    )
                    model.currentBuild
        in
        ( { model
            | browsingIndex = newIndex
            , currentBuild = newBuild
            , autoScroll = True
            , page = page
          }
        , case page of
            OneOffBuildPage buildId ->
                effects ++ [ FetchBuild 0 newIndex buildId ]

            JobBuildPage jbi ->
                effects ++ [ FetchJobBuild newIndex jbi ]
        )


extractTitle : Model -> String
extractTitle model =
    case ( model.currentBuild |> RemoteData.toMaybe, model.job ) of
        ( Just build, Just job ) ->
            job.name ++ ((" #" ++ build.build.name) ++ " - ")

        ( Just build, Nothing ) ->
            "#" ++ (toString build.build.id ++ " - ")

        _ ->
            ""


getUpdateMessage : Model -> UpdateMsg
getUpdateMessage model =
    case model.currentBuild of
        RemoteData.Failure _ ->
            UpdateMsg.NotFound

        _ ->
            UpdateMsg.AOK


handleCallback : Callback -> ( Model, List Effect ) -> ( Model, List Effect )
handleCallback msg =
    TopBar.handleCallback msg >> handleCallbackWithoutTopBar msg


handleCallbackWithoutTopBar : Callback -> ( Model, List Effect ) -> ( Model, List Effect )
handleCallbackWithoutTopBar action ( model, effects ) =
    case action of
        BuildTriggered (Ok build) ->
            ( { model | history = build :: model.history }
            , effects ++ [ NavigateTo <| Routes.toString <| Routes.buildRoute build ]
            )

        BuildFetched (Ok ( browsingIndex, build )) ->
            handleBuildFetched browsingIndex build ( model, effects )

        BuildFetched (Err err) ->
            case err of
                Http.BadStatus { status } ->
                    if status.code == 401 then
                        ( model, effects ++ [ RedirectToLogin ] )

                    else if status.code == 404 then
                        ( { model | currentBuild = RemoteData.Failure err }
                        , effects
                        )

                    else
                        ( model, effects )

                _ ->
                    ( model, effects )

        BuildAborted (Ok ()) ->
            ( model, effects )

        BuildPrepFetched (Ok ( browsingIndex, buildPrep )) ->
            handleBuildPrepFetched browsingIndex buildPrep ( model, effects )

        BuildPrepFetched (Err err) ->
            flip always (Debug.log "failed to fetch build preparation" err) <|
                ( model, effects )

        PlanAndResourcesFetched buildId result ->
<<<<<<< HEAD
            updateOutput (Build.Output.planAndResourcesFetched buildId result) ( model, effects )
=======
            updateOutput (Build.Output.Output.planAndResourcesFetched buildId result) model
>>>>>>> 607776a2

        BuildHistoryFetched (Err err) ->
            flip always (Debug.log "failed to fetch build history" err) <|
                ( model, effects )

        BuildHistoryFetched (Ok history) ->
            handleHistoryFetched history ( model, effects )

        BuildJobDetailsFetched (Ok job) ->
            handleBuildJobFetched job ( model, effects )

        BuildJobDetailsFetched (Err err) ->
            flip always (Debug.log "failed to fetch build job details" err) <|
                ( model, effects )

        _ ->
            ( model, effects )


handleDelivery : Delivery -> ( Model, List Effect ) -> ( Model, List Effect )
handleDelivery delivery ( model, effects ) =
    case delivery of
        KeyDown keycode ->
            handleKeyPressed keycode ( model, effects )

        KeyUp keycode ->
            if keycode == Keycodes.shift then
                ( { model | shiftDown = False }, effects )

            else
                case Char.fromCode keycode of
                    'T' ->
                        ( { model | previousTriggerBuildByKey = False }, effects )

                    _ ->
                        ( model, effects )

        ClockTicked OneSecond time ->
            let
                newModel =
                    { model
                        | now = Just time
                        , hoveredCounter = model.hoveredCounter + 1
                    }
            in
            updateOutput
                (Build.Output.Output.handleStepTreeMsg <|
                    StepTree.updateTooltip newModel
                )
                ( newModel, effects )

        AnimationFrameAdvanced ->
            ( model
            , case getScrollBehavior model of
                ScrollWindow ->
                    effects ++ [ Effects.Scroll Effects.ToWindowBottom ]

                NoScroll ->
                    effects
            )

        ScrolledFromWindowBottom distanceFromBottom ->
            if distanceFromBottom == 0 then
                ( { model | autoScroll = True }, effects )

            else
                ( { model | autoScroll = False }, effects )

        EventReceived eventSourceMsg ->
            updateOutput (Build.Output.handleEventsMsg (Build.Output.parseMsg eventSourceMsg)) ( model, effects )

        _ ->
            ( model, effects )


update : Msg -> ( Model, List Effect ) -> ( Model, List Effect )
update msg ( model, effects ) =
    case msg of
        SwitchToBuild build ->
            ( model, effects ++ [ NavigateTo <| Routes.toString <| Routes.buildRoute build ] )

        Hover state ->
            let
                newModel =
                    { model | hoveredElement = state, hoveredCounter = 0 }
            in
            updateOutput
                (Build.Output.handleStepTreeMsg <| StepTree.updateTooltip newModel)
                ( newModel, effects )

        TriggerBuild job ->
            case job of
                Nothing ->
                    ( model, effects )

                Just someJob ->
                    ( model, effects ++ [ DoTriggerBuild someJob ] )

        AbortBuild buildId ->
<<<<<<< HEAD
            ( model, effects ++ [ DoAbortBuild buildId ] )

        ToggleStep id ->
            updateOutput
                (Build.Output.handleStepTreeMsg <| StepTree.toggleStep id)
                ( model, effects )

        SwitchTab id tab ->
            updateOutput
                (Build.Output.handleStepTreeMsg <| StepTree.switchTab id tab)
                ( model, effects )

        SetHighlight id line ->
            updateOutput
                (Build.Output.handleStepTreeMsg <| StepTree.setHighlight id line)
                ( model, effects )

        ExtendHighlight id line ->
            updateOutput
                (Build.Output.handleStepTreeMsg <| StepTree.extendHighlight id line)
                ( model, effects )
=======
            ( model, [ DoAbortBuild buildId model.csrfToken ] )

        BuildEventsMsg action ->
            updateOutput (Build.Output.Output.handleEventsMsg action) model

        ToggleStep id ->
            updateOutput
                (Build.Output.Output.handleStepTreeMsg <| StepTree.toggleStep id)
                model

        SwitchTab id tab ->
            updateOutput
                (Build.Output.Output.handleStepTreeMsg <| StepTree.switchTab id tab)
                model

        SetHighlight id line ->
            updateOutput
                (Build.Output.Output.handleStepTreeMsg <| StepTree.setHighlight id line)
                model

        ExtendHighlight id line ->
            updateOutput
                (Build.Output.Output.handleStepTreeMsg <| StepTree.extendHighlight id line)
                model
>>>>>>> 607776a2

        RevealCurrentBuildInHistory ->
            ( model, effects ++ [ Scroll ToCurrentBuild ] )

        ScrollBuilds event ->
            if event.deltaX == 0 then
<<<<<<< HEAD
                ( model, effects ++ [ Scroll (Builds event.deltaY) ] )
=======
                ( model, [ Scroll (Builds event.deltaY) ] )

            else
                ( model, [ Scroll (Builds -event.deltaX) ] )

        ClockTick now ->
            let
                newModel =
                    { model
                        | now = Just now
                        , hoveredCounter = model.hoveredCounter + 1
                    }
            in
            updateOutput
                (Build.Output.Output.handleStepTreeMsg <|
                    StepTree.updateTooltip newModel
                )
                newModel

        WindowScrolled fromBottom ->
            if fromBottom == 0 then
                ( { model | autoScroll = True }, [] )
>>>>>>> 607776a2

            else
                ( model, effects ++ [ Scroll (Builds -event.deltaX) ] )

        NavTo route ->
            ( model, effects ++ [ NavigateTo <| Routes.toString route ] )

        FromTopBar m ->
            TopBar.update m ( model, effects )


getScrollBehavior : Model -> ScrollBehavior
getScrollBehavior model =
    if model.autoScroll then
        case model.currentBuild |> RemoteData.toMaybe of
            Nothing ->
                NoScroll

            Just cb ->
                case cb.build.status of
                    Concourse.BuildStatusSucceeded ->
                        NoScroll

                    Concourse.BuildStatusPending ->
                        NoScroll

                    _ ->
                        ScrollWindow

    else
        NoScroll


updateOutput :
<<<<<<< HEAD
    (OutputModel -> ( OutputModel, List Effect, Build.Output.OutMsg ))
=======
    (OutputModel -> ( OutputModel, List Effect, Build.Output.Output.OutMsg ))
    -> Model
>>>>>>> 607776a2
    -> ( Model, List Effect )
    -> ( Model, List Effect )
updateOutput updater ( model, effects ) =
    let
        currentBuild =
            model.currentBuild |> RemoteData.toMaybe
    in
    case ( currentBuild, currentBuild |> Maybe.andThen .output ) of
        ( Just currentBuild, Just output ) ->
            let
                ( newOutput, outputEffects, outMsg ) =
                    updater output
            in
            handleOutMsg outMsg
                ( { model | currentBuild = RemoteData.Success { currentBuild | output = Just newOutput } }
                , effects ++ outputEffects
                )

        _ ->
            ( model, effects )


handleKeyPressed : Keyboard.KeyCode -> ( Model, List Effect ) -> ( Model, List Effect )
handleKeyPressed key ( model, effects ) =
    let
        currentBuild =
            Maybe.map .build (model.currentBuild |> RemoteData.toMaybe)

        newModel =
            case ( model.previousKeyPress, model.shiftDown, Char.fromCode key ) of
                ( Nothing, False, 'G' ) ->
                    { model | previousKeyPress = Just 'G' }

                _ ->
                    { model | previousKeyPress = Nothing }
    in
    if key == Keycodes.shift then
        ( { newModel | shiftDown = True }, [] )

    else
        case ( Char.fromCode key, newModel.shiftDown ) of
            ( 'H', False ) ->
                case Maybe.andThen (nextBuild newModel.history) currentBuild of
                    Just build ->
                        update (SwitchToBuild build) ( newModel, effects )

                    Nothing ->
                        ( newModel, [] )

            ( 'L', False ) ->
                case Maybe.andThen (prevBuild newModel.history) currentBuild of
                    Just build ->
                        update (SwitchToBuild build) ( newModel, effects )

                    Nothing ->
                        ( newModel, [] )

            ( 'J', False ) ->
                ( newModel, [ Scroll Down ] )

            ( 'K', False ) ->
                ( newModel, [ Scroll Up ] )

            ( 'T', True ) ->
                if not newModel.previousTriggerBuildByKey then
                    update
                        (TriggerBuild (currentBuild |> Maybe.andThen .job))
                        ( { newModel | previousTriggerBuildByKey = True }, effects )

                else
                    ( newModel, [] )

            ( 'A', True ) ->
                if currentBuild == List.head newModel.history then
                    case currentBuild of
                        Just build ->
                            update (AbortBuild build.id) ( newModel, effects )

                        Nothing ->
                            ( newModel, [] )

                else
                    ( newModel, [] )

            ( 'G', True ) ->
                ( { newModel | autoScroll = True }, [ Scroll ToWindowBottom ] )

            ( 'G', False ) ->
                if model.previousKeyPress == Just 'G' then
                    ( { newModel | autoScroll = False }, [ Scroll ToWindowTop ] )

                else
                    ( newModel, [] )

            ( '¿', True ) ->
                ( { newModel | showHelp = not newModel.showHelp }, [] )

            _ ->
                ( newModel, [] )


nextBuild : List Concourse.Build -> Concourse.Build -> Maybe Concourse.Build
nextBuild builds build =
    case builds of
        first :: second :: rest ->
            if second == build then
                Just first

            else
                nextBuild (second :: rest) build

        _ ->
            Nothing


prevBuild : List Concourse.Build -> Concourse.Build -> Maybe Concourse.Build
prevBuild builds build =
    case builds of
        first :: second :: rest ->
            if first == build then
                Just second

            else
                prevBuild (second :: rest) build

        _ ->
            Nothing


handleBuildFetched : Int -> Concourse.Build -> ( Model, List Effect ) -> ( Model, List Effect )
handleBuildFetched browsingIndex build ( model, effects ) =
    if browsingIndex == model.browsingIndex then
        let
            currentBuild =
                case model.currentBuild |> RemoteData.toMaybe of
                    Nothing ->
                        { build = build
                        , prep = Nothing
                        , output = Nothing
                        }

                    Just currentBuild ->
                        { currentBuild | build = build }

            withBuild =
                { model
                    | currentBuild = RemoteData.Success currentBuild
                    , history = updateHistory build model.history
                }

            fetchJobAndHistory =
                case ( model.job, build.job ) of
                    ( Nothing, Just buildJob ) ->
                        [ FetchBuildJobDetails buildJob
                        , FetchBuildHistory buildJob Nothing
                        ]

                    _ ->
                        []

            ( newModel, cmd ) =
                if build.status == Concourse.BuildStatusPending then
                    ( withBuild, effects ++ pollUntilStarted browsingIndex build.id )

                else if build.reapTime == Nothing then
                    case
                        model.currentBuild
                            |> RemoteData.toMaybe
                            |> Maybe.andThen .prep
                    of
                        Nothing ->
                            initBuildOutput build ( withBuild, effects )

                        Just _ ->
                            let
                                ( newModel, cmd ) =
                                    initBuildOutput build ( withBuild, effects )
                            in
                            ( newModel
                            , cmd
                                ++ [ FetchBuildPrep
                                        Time.second
                                        browsingIndex
                                        build.id
                                   ]
                            )

                else
                    ( withBuild, effects )
        in
        ( newModel
        , cmd
            ++ [ SetFavIcon (Just build.status)
               , SetTitle (extractTitle newModel)
               ]
            ++ fetchJobAndHistory
        )

    else
        ( model, effects )


pollUntilStarted : Int -> Int -> List Effect
pollUntilStarted browsingIndex buildId =
    [ FetchBuild Time.second browsingIndex buildId
    , FetchBuildPrep Time.second browsingIndex buildId
    ]


initBuildOutput : Concourse.Build -> ( Model, List Effect ) -> ( Model, List Effect )
initBuildOutput build ( model, effects ) =
    let
        ( output, outputCmd ) =
            Build.Output.Output.init { highlight = model.highlight } build
    in
    ( { model
        | currentBuild =
            RemoteData.map
                (\info -> { info | output = Just output })
                model.currentBuild
      }
    , effects ++ outputCmd
    )


handleBuildJobFetched : Concourse.Job -> ( Model, List Effect ) -> ( Model, List Effect )
handleBuildJobFetched job ( model, effects ) =
    let
        withJobDetails =
            { model | job = Just job }
    in
    ( withJobDetails
    , effects ++ [ SetTitle (extractTitle withJobDetails) ]
    )


handleHistoryFetched :
    Paginated Concourse.Build
    -> ( Model, List Effect )
    -> ( Model, List Effect )
handleHistoryFetched history ( model, effects ) =
    let
        withBuilds =
            { model | history = List.append model.history history.content }

        currentBuild =
            model.currentBuild |> RemoteData.toMaybe
    in
    case
        ( history.pagination.nextPage
        , currentBuild |> Maybe.andThen (.job << .build)
        )
    of
        ( Nothing, _ ) ->
            ( withBuilds, effects )

        ( Just page, Just job ) ->
            ( withBuilds, effects ++ [ FetchBuildHistory job (Just page) ] )

        ( Just url, Nothing ) ->
            Debug.crash "impossible"


handleBuildPrepFetched :
    Int
    -> Concourse.BuildPrep
    -> ( Model, List Effect )
    -> ( Model, List Effect )
handleBuildPrepFetched browsingIndex buildPrep ( model, effects ) =
    if browsingIndex == model.browsingIndex then
        ( { model
            | currentBuild =
                RemoteData.map
                    (\info -> { info | prep = Just buildPrep })
                    model.currentBuild
          }
        , effects
        )

    else
        ( model, effects )


view : UserState -> Model -> Html Msg
view userState model =
    Html.div []
        [ Html.div
            [ style TopBar.Styles.pageIncludingTopBar, id "page-including-top-bar" ]
            [ TopBar.view userState TopBar.Model.None model |> HS.toUnstyled |> Html.map FromTopBar
            , Html.div [ id "page-below-top-bar", style TopBar.Styles.pipelinePageBelowTopBar ] [ viewBuildPage model ]
            ]
        ]


viewBuildPage : Model -> Html Msg
viewBuildPage model =
    case model.currentBuild |> RemoteData.toMaybe of
        Just currentBuild ->
            Html.div
                [ class "with-fixed-header"
                , attribute "data-build-name" currentBuild.build.name
                ]
                [ viewBuildHeader currentBuild.build model
                , Html.div [ class "scrollable-body build-body" ] <|
                    [ viewBuildPrep currentBuild.prep
                    , Html.Lazy.lazy2 viewBuildOutput currentBuild.build <|
                        currentBuild.output
                    , Html.div
                        [ classList
                            [ ( "keyboard-help", True )
                            , ( "hidden", not model.showHelp )
                            ]
                        ]
                        [ Html.div
                            [ class "help-title" ]
                            [ Html.text "keyboard shortcuts" ]
                        , Html.div
                            [ class "help-line" ]
                            [ Html.div
                                [ class "keys" ]
                                [ Html.span [ class "key" ] [ Html.text "h" ]
                                , Html.span [ class "key" ] [ Html.text "l" ]
                                ]
                            , Html.text "previous/next build"
                            ]
                        , Html.div
                            [ class "help-line" ]
                            [ Html.div
                                [ class "keys" ]
                                [ Html.span [ class "key" ] [ Html.text "j" ]
                                , Html.span [ class "key" ] [ Html.text "k" ]
                                ]
                            , Html.text "scroll down/up"
                            ]
                        , Html.div
                            [ class "help-line" ]
                            [ Html.div
                                [ class "keys" ]
                                [ Html.span [ class "key" ] [ Html.text "T" ] ]
                            , Html.text "trigger a new build"
                            ]
                        , Html.div
                            [ class "help-line" ]
                            [ Html.div
                                [ class "keys" ]
                                [ Html.span [ class "key" ] [ Html.text "A" ] ]
                            , Html.text "abort build"
                            ]
                        , Html.div
                            [ class "help-line" ]
                            [ Html.div
                                [ class "keys" ]
                                [ Html.span [ class "key" ] [ Html.text "gg" ] ]
                            , Html.text "scroll to the top"
                            ]
                        , Html.div
                            [ class "help-line" ]
                            [ Html.div
                                [ class "keys" ]
                                [ Html.span [ class "key" ] [ Html.text "G" ] ]
                            , Html.text "scroll to the bottom"
                            ]
                        , Html.div
                            [ class "help-line" ]
                            [ Html.div
                                [ class "keys" ]
                                [ Html.span [ class "key" ] [ Html.text "?" ] ]
                            , Html.text "hide/show help"
                            ]
                        ]
                    ]
                        ++ (let
                                build =
                                    currentBuild.build

                                maybeBirthDate =
                                    Maybe.Extra.or build.duration.startedAt build.duration.finishedAt
                            in
                            case ( maybeBirthDate, build.reapTime ) of
                                ( Just birthDate, Just reapTime ) ->
                                    [ Html.div
                                        [ class "tombstone" ]
                                        [ Html.div [ class "heading" ] [ Html.text "RIP" ]
                                        , Html.div
                                            [ class "job-name" ]
                                            [ Html.text <|
                                                Maybe.withDefault
                                                    "one-off build"
                                                <|
                                                    Maybe.map .jobName build.job
                                            ]
                                        , Html.div
                                            [ class "build-name" ]
                                            [ Html.text <|
                                                "build #"
                                                    ++ (case build.job of
                                                            Nothing ->
                                                                toString build.id

                                                            Just _ ->
                                                                build.name
                                                       )
                                            ]
                                        , Html.div
                                            [ class "date" ]
                                            [ Html.text <|
                                                mmDDYY birthDate
                                                    ++ "-"
                                                    ++ mmDDYY reapTime
                                            ]
                                        , Html.div
                                            [ class "epitaph" ]
                                            [ Html.text <|
                                                case build.status of
                                                    Concourse.BuildStatusSucceeded ->
                                                        "It passed, and now it has passed on."

                                                    Concourse.BuildStatusFailed ->
                                                        "It failed, and now has been forgotten."

                                                    Concourse.BuildStatusErrored ->
                                                        "It errored, but has found forgiveness."

                                                    Concourse.BuildStatusAborted ->
                                                        "It was never given a chance."

                                                    _ ->
                                                        "I'm not dead yet."
                                            ]
                                        ]
                                    , Html.div
                                        [ class "explanation" ]
                                        [ Html.text "This log has been "
                                        , Html.a
                                            [ Html.Attributes.href "https://concourse-ci.org/jobs.html#job-build-logs-to-retain" ]
                                            [ Html.text "reaped." ]
                                        ]
                                    ]

                                _ ->
                                    []
                           )
                ]

        _ ->
            LoadingIndicator.view


mmDDYY : Date -> String
mmDDYY d =
    Date.Format.format "%m/%d/" d ++ String.right 2 (Date.Format.format "%Y" d)


viewBuildOutput : Concourse.Build -> Maybe OutputModel -> Html Msg
viewBuildOutput build output =
    case output of
        Just o ->
            Build.Output.Output.view build o

        Nothing ->
            Html.div [] []


viewBuildPrep : Maybe Concourse.BuildPrep -> Html Msg
viewBuildPrep prep =
    case prep of
        Just prep ->
            Html.div [ class "build-step" ]
                [ Html.div
                    [ class "header"
                    , style
                        [ ( "display", "flex" )
                        , ( "align-items", "center" )
                        ]
                    ]
                    [ Views.icon
                        { sizePx = 15, image = "ic-cogs.svg" }
                        [ style
                            [ ( "margin", "6.5px" )
                            , ( "margin-right", "0.5px" )
                            ]
                        ]
                    , Html.h3 [] [ Html.text "preparing build" ]
                    ]
                , Html.div []
                    [ Html.ul [ class "prep-status-list" ]
                        ([ viewBuildPrepLi "checking pipeline is not paused" prep.pausedPipeline Dict.empty
                         , viewBuildPrepLi "checking job is not paused" prep.pausedJob Dict.empty
                         ]
                            ++ viewBuildPrepInputs prep.inputs
                            ++ [ viewBuildPrepLi "waiting for a suitable set of input versions" prep.inputsSatisfied prep.missingInputReasons
                               , viewBuildPrepLi "checking max-in-flight is not reached" prep.maxRunningBuilds Dict.empty
                               ]
                        )
                    ]
                ]

        Nothing ->
            Html.div [] []


viewBuildPrepInputs : Dict String Concourse.BuildPrepStatus -> List (Html Msg)
viewBuildPrepInputs inputs =
    List.map viewBuildPrepInput (Dict.toList inputs)


viewBuildPrepInput : ( String, Concourse.BuildPrepStatus ) -> Html Msg
viewBuildPrepInput ( name, status ) =
    viewBuildPrepLi ("discovering any new versions of " ++ name) status Dict.empty


viewBuildPrepDetails : Dict String String -> Html Msg
viewBuildPrepDetails details =
    Html.ul [ class "details" ]
        (List.map viewDetailItem (Dict.toList details))


viewDetailItem : ( String, String ) -> Html Msg
viewDetailItem ( name, status ) =
    Html.li []
        [ Html.text (name ++ " - " ++ status) ]


viewBuildPrepLi : String -> Concourse.BuildPrepStatus -> Dict String String -> Html Msg
viewBuildPrepLi text status details =
    Html.li
        [ classList
            [ ( "prep-status", True )
            , ( "inactive", status == Concourse.BuildPrepStatusUnknown )
            ]
        ]
        [ Html.div
            [ style
                [ ( "align-items", "center" )
                , ( "display", "flex" )
                ]
            ]
            [ viewBuildPrepStatus status
            , Html.span []
                [ Html.text text ]
            ]
        , viewBuildPrepDetails details
        ]


viewBuildPrepStatus : Concourse.BuildPrepStatus -> Html Msg
viewBuildPrepStatus status =
    case status of
        Concourse.BuildPrepStatusUnknown ->
            Html.i
                [ class "fa fa-fw fa-circle-o-notch"
                , title "thinking..."
                ]
                []

        Concourse.BuildPrepStatusBlocking ->
            Spinner.spinner "12px"
                [ style [ ( "margin-right", "5px" ) ]
                , title "blocking"
                ]

        Concourse.BuildPrepStatusNotBlocking ->
            Html.div
                [ style
                    [ ( "background-image"
                      , "url(/public/images/ic-not-blocking-check.svg)"
                      )
                    , ( "background-position", "50% 50%" )
                    , ( "background-repeat", "no-repeat" )
                    , ( "background-size", "contain" )
                    , ( "width", "12px" )
                    , ( "height", "12px" )
                    , ( "margin-right", "5px" )
                    ]
                , title "not blocking"
                ]
                []


viewBuildHeader : Concourse.Build -> Model -> Html Msg
viewBuildHeader build { now, job, history, hoveredElement } =
    let
        triggerButton =
            case job of
                Just { name, pipeline } ->
                    let
                        actionUrl =
                            "/teams/"
                                ++ pipeline.teamName
                                ++ "/pipelines/"
                                ++ pipeline.pipelineName
                                ++ "/jobs/"
                                ++ name
                                ++ "/builds"

                        buttonDisabled =
                            case job of
                                Nothing ->
                                    True

                                Just job ->
                                    job.disableManualTrigger

                        buttonHovered =
                            hoveredElement == Just Trigger

                        buttonHighlight =
                            buttonHovered && not buttonDisabled
                    in
                    Html.button
                        [ attribute "role" "button"
                        , attribute "tabindex" "0"
                        , attribute "aria-label" "Trigger Build"
                        , attribute "title" "Trigger Build"
                        , onLeftClick <| TriggerBuild build.job
                        , onMouseEnter <| Hover (Just Trigger)
                        , onFocus <| Hover (Just Trigger)
                        , onMouseLeave <| Hover Nothing
                        , onBlur <| Hover Nothing
                        , style <| Styles.triggerButton buttonDisabled
                        ]
                    <|
                        [ Html.div
                            [ style <| Styles.triggerIcon buttonHighlight ]
                            []
                        ]
                            ++ (if buttonDisabled && buttonHovered then
                                    [ Html.div
                                        [ style Styles.triggerTooltip ]
                                        [ Html.text <|
                                            "manual triggering disabled "
                                                ++ "in job config"
                                        ]
                                    ]

                                else
                                    []
                               )

                Nothing ->
                    Html.text ""

        abortButton =
            if Concourse.BuildStatus.isRunning build.status then
                Html.button
                    [ onLeftClick (AbortBuild build.id)
                    , attribute "role" "button"
                    , attribute "tabindex" "0"
                    , attribute "aria-label" "Abort Build"
                    , attribute "title" "Abort Build"
                    , onMouseEnter <| Hover (Just Abort)
                    , onFocus <| Hover (Just Abort)
                    , onMouseLeave <| Hover Nothing
                    , onBlur <| Hover Nothing
                    , style Styles.abortButton
                    ]
                    [ Html.div
                        [ style <|
                            Styles.abortIcon <|
                                hoveredElement
                                    == Just Abort
                        ]
                        []
                    ]

            else
                Html.text ""

        buildTitle =
            case build.job of
                Just jobId ->
                    let
                        jobRoute =
                            Routes.Job { id = jobId, page = Nothing }
                    in
                    Html.a
                        [ StrictEvents.onLeftClick <| NavTo jobRoute
                        , href <| Routes.toString jobRoute
                        ]
                        [ Html.span [ class "build-name" ] [ Html.text jobId.jobName ]
                        , Html.text (" #" ++ build.name)
                        ]

                _ ->
                    Html.text ("build #" ++ toString build.id)
    in
    Html.div [ class "fixed-header" ]
        [ Html.div
            [ id "build-header"
            , class ("build-header " ++ Concourse.BuildStatus.show build.status)
            , style
                [ ( "display", "flex" )
                , ( "justify-content", "space-between" )
                ]
            ]
            [ Html.div []
                [ Html.h1 [] [ buildTitle ]
                , case now of
                    Just n ->
                        BuildDuration.view build.duration n

                    Nothing ->
                        Html.text ""
                ]
            , Html.div
                [ style [ ( "display", "flex" ) ] ]
                [ abortButton, triggerButton ]
            ]
        , Html.div
            [ onMouseWheel ScrollBuilds
            ]
            [ lazyViewHistory build history ]
        ]


lazyViewHistory : Concourse.Build -> List Concourse.Build -> Html Msg
lazyViewHistory currentBuild builds =
    Html.Lazy.lazy2 viewHistory currentBuild builds


viewHistory : Concourse.Build -> List Concourse.Build -> Html Msg
viewHistory currentBuild builds =
    Html.ul [ id "builds" ]
        (List.map (viewHistoryItem currentBuild) builds)


viewHistoryItem : Concourse.Build -> Concourse.Build -> Html Msg
viewHistoryItem currentBuild build =
    Html.li
        [ if build.id == currentBuild.id then
            class (Concourse.BuildStatus.show currentBuild.status ++ " current")

          else
            class (Concourse.BuildStatus.show build.status)
        ]
        [ Html.a
            [ onLeftClick <| SwitchToBuild build
            , href <| Routes.toString <| Routes.buildRoute build
            ]
            [ Html.text build.name
            ]
        ]


durationTitle : Date -> List (Html Msg) -> Html Msg
durationTitle date content =
    Html.div [ title (Date.Format.format "%b" date) ] content


<<<<<<< HEAD
handleOutMsg : Build.Output.OutMsg -> ( Model, List Effect ) -> ( Model, List Effect )
handleOutMsg outMsg ( model, effects ) =
    case outMsg of
        Build.Output.OutNoop ->
            ( model, effects )
=======
handleOutMsg : Build.Output.Output.OutMsg -> Model -> ( Model, List Effect )
handleOutMsg outMsg model =
    case outMsg of
        Build.Output.Output.OutNoop ->
            ( model, [] )
>>>>>>> 607776a2

        Build.Output.Output.OutBuildStatus status date ->
            case model.currentBuild |> RemoteData.toMaybe of
                Nothing ->
                    ( model, effects )

                Just currentBuild ->
                    let
                        build =
                            currentBuild.build

                        duration =
                            build.duration

                        newDuration =
                            if Concourse.BuildStatus.isRunning status then
                                duration

                            else
                                { duration | finishedAt = Just date }

                        newStatus =
                            if Concourse.BuildStatus.isRunning build.status then
                                status

                            else
                                build.status

                        newBuild =
                            { build | status = newStatus, duration = newDuration }
                    in
                    ( { model
                        | history = updateHistory newBuild model.history
                        , currentBuild = RemoteData.Success { currentBuild | build = newBuild }
                      }
                    , if Concourse.BuildStatus.isRunning build.status then
                        effects ++ [ SetFavIcon (Just status) ]

                      else
                        effects
                    )


updateHistory : Concourse.Build -> List Concourse.Build -> List Concourse.Build
updateHistory newBuild =
    List.map <|
        \build ->
            if build.id == newBuild.id then
                newBuild

            else
                build<|MERGE_RESOLUTION|>--- conflicted
+++ resolved
@@ -16,16 +16,10 @@
         , Hoverable(..)
         , Model
         )
-<<<<<<< HEAD
 import Build.Msgs exposing (Msg(..))
-import Build.Output
-import Build.StepTree as StepTree
-=======
-import Build.Msgs exposing (Msg(..), fromBuildMessage)
 import Build.Output.Models exposing (OutputModel)
 import Build.Output.Output
 import Build.StepTree.StepTree as StepTree
->>>>>>> 607776a2
 import Build.Styles as Styles
 import BuildDuration
 import Callback exposing (Callback(..))
@@ -148,19 +142,7 @@
     , OnScrollFromWindowBottom
     , OnKeyDown
     , OnKeyUp
-<<<<<<< HEAD
     , OnAnimationFrame
-=======
-    , Conditionally
-        (getScrollBehavior model /= NoScroll)
-        (OnAnimationFrame ScrollDown)
-    , model.currentBuild
-        |> RemoteData.toMaybe
-        |> Maybe.andThen .output
-        |> Maybe.andThen .events
-        |> Maybe.map Build.Output.Output.subscribeToEvents
-        |> WhenPresent
->>>>>>> 607776a2
     ]
         ++ (case currentBuildId of
                 Nothing ->
@@ -277,11 +259,7 @@
                 ( model, effects )
 
         PlanAndResourcesFetched buildId result ->
-<<<<<<< HEAD
-            updateOutput (Build.Output.planAndResourcesFetched buildId result) ( model, effects )
-=======
-            updateOutput (Build.Output.Output.planAndResourcesFetched buildId result) model
->>>>>>> 607776a2
+            updateOutput (Build.Output.Output.planAndResourcesFetched buildId result) ( model, effects )
 
         BuildHistoryFetched (Err err) ->
             flip always (Debug.log "failed to fetch build history" err) <|
@@ -351,7 +329,7 @@
                 ( { model | autoScroll = False }, effects )
 
         EventReceived eventSourceMsg ->
-            updateOutput (Build.Output.handleEventsMsg (Build.Output.parseMsg eventSourceMsg)) ( model, effects )
+            updateOutput (Build.Output.Output.handleEventsMsg (Build.Output.Output.parseMsg eventSourceMsg)) ( model, effects )
 
         _ ->
             ( model, effects )
@@ -369,7 +347,7 @@
                     { model | hoveredElement = state, hoveredCounter = 0 }
             in
             updateOutput
-                (Build.Output.handleStepTreeMsg <| StepTree.updateTooltip newModel)
+                (Build.Output.Output.handleStepTreeMsg <| StepTree.updateTooltip newModel)
                 ( newModel, effects )
 
         TriggerBuild job ->
@@ -381,86 +359,34 @@
                     ( model, effects ++ [ DoTriggerBuild someJob ] )
 
         AbortBuild buildId ->
-<<<<<<< HEAD
             ( model, effects ++ [ DoAbortBuild buildId ] )
-
-        ToggleStep id ->
-            updateOutput
-                (Build.Output.handleStepTreeMsg <| StepTree.toggleStep id)
-                ( model, effects )
-
-        SwitchTab id tab ->
-            updateOutput
-                (Build.Output.handleStepTreeMsg <| StepTree.switchTab id tab)
-                ( model, effects )
-
-        SetHighlight id line ->
-            updateOutput
-                (Build.Output.handleStepTreeMsg <| StepTree.setHighlight id line)
-                ( model, effects )
-
-        ExtendHighlight id line ->
-            updateOutput
-                (Build.Output.handleStepTreeMsg <| StepTree.extendHighlight id line)
-                ( model, effects )
-=======
-            ( model, [ DoAbortBuild buildId model.csrfToken ] )
-
-        BuildEventsMsg action ->
-            updateOutput (Build.Output.Output.handleEventsMsg action) model
 
         ToggleStep id ->
             updateOutput
                 (Build.Output.Output.handleStepTreeMsg <| StepTree.toggleStep id)
-                model
+                ( model, effects )
 
         SwitchTab id tab ->
             updateOutput
                 (Build.Output.Output.handleStepTreeMsg <| StepTree.switchTab id tab)
-                model
+                ( model, effects )
 
         SetHighlight id line ->
             updateOutput
                 (Build.Output.Output.handleStepTreeMsg <| StepTree.setHighlight id line)
-                model
+                ( model, effects )
 
         ExtendHighlight id line ->
             updateOutput
                 (Build.Output.Output.handleStepTreeMsg <| StepTree.extendHighlight id line)
-                model
->>>>>>> 607776a2
+                ( model, effects )
 
         RevealCurrentBuildInHistory ->
             ( model, effects ++ [ Scroll ToCurrentBuild ] )
 
         ScrollBuilds event ->
             if event.deltaX == 0 then
-<<<<<<< HEAD
                 ( model, effects ++ [ Scroll (Builds event.deltaY) ] )
-=======
-                ( model, [ Scroll (Builds event.deltaY) ] )
-
-            else
-                ( model, [ Scroll (Builds -event.deltaX) ] )
-
-        ClockTick now ->
-            let
-                newModel =
-                    { model
-                        | now = Just now
-                        , hoveredCounter = model.hoveredCounter + 1
-                    }
-            in
-            updateOutput
-                (Build.Output.Output.handleStepTreeMsg <|
-                    StepTree.updateTooltip newModel
-                )
-                newModel
-
-        WindowScrolled fromBottom ->
-            if fromBottom == 0 then
-                ( { model | autoScroll = True }, [] )
->>>>>>> 607776a2
 
             else
                 ( model, effects ++ [ Scroll (Builds -event.deltaX) ] )
@@ -495,12 +421,7 @@
 
 
 updateOutput :
-<<<<<<< HEAD
-    (OutputModel -> ( OutputModel, List Effect, Build.Output.OutMsg ))
-=======
     (OutputModel -> ( OutputModel, List Effect, Build.Output.Output.OutMsg ))
-    -> Model
->>>>>>> 607776a2
     -> ( Model, List Effect )
     -> ( Model, List Effect )
 updateOutput updater ( model, effects ) =
@@ -1250,19 +1171,11 @@
     Html.div [ title (Date.Format.format "%b" date) ] content
 
 
-<<<<<<< HEAD
-handleOutMsg : Build.Output.OutMsg -> ( Model, List Effect ) -> ( Model, List Effect )
+handleOutMsg : Build.Output.Output.OutMsg -> ( Model, List Effect ) -> ( Model, List Effect )
 handleOutMsg outMsg ( model, effects ) =
     case outMsg of
-        Build.Output.OutNoop ->
+        Build.Output.Output.OutNoop ->
             ( model, effects )
-=======
-handleOutMsg : Build.Output.Output.OutMsg -> Model -> ( Model, List Effect )
-handleOutMsg outMsg model =
-    case outMsg of
-        Build.Output.Output.OutNoop ->
-            ( model, [] )
->>>>>>> 607776a2
 
         Build.Output.Output.OutBuildStatus status date ->
             case model.currentBuild |> RemoteData.toMaybe of
