--- conflicted
+++ resolved
@@ -28,14 +28,11 @@
       CONCOURSE_EXTERNAL_URL: http://localhost:8080
       CONCOURSE_ADD_LOCAL_USER: test:test,guest:guest
       CONCOURSE_MAIN_TEAM_LOCAL_USER: test
-<<<<<<< HEAD
       CONCOURSE_ENABLE_BUILD_AUDITING: 'true'
       CONCOURSE_ENABLE_JOB_AUDITING: 'true'
       CONCOURSE_ENABLE_PIPELINE_AUDITING: 'true'
       CONCOURSE_ENABLE_TEAM_AUDITING: 'true'
-=======
       CONCOURSE_CLUSTER_NAME: dev
->>>>>>> 0a73b407
 
   worker:
     build: .
